/*
 * Copyright (C) 2013 The Android Open Source Project
 *
 * Licensed under the Apache License, Version 2.0 (the "License");
 * you may not use this file except in compliance with the License.
 * You may obtain a copy of the License at
 *
 *      http://www.apache.org/licenses/LICENSE-2.0
 *
 * Unless required by applicable law or agreed to in writing, software
 * distributed under the License is distributed on an "AS IS" BASIS,
 * WITHOUT WARRANTIES OR CONDITIONS OF ANY KIND, either express or implied.
 * See the License for the specific language governing permissions and
 * limitations under the License.
 */

package com.android.server.telecom;

import android.app.ActivityManager;
import android.app.NotificationManager;
import android.content.Context;
import android.content.pm.UserInfo;
import android.content.Intent;
import android.media.AudioManager;
import android.net.Uri;
import android.os.Bundle;
import android.os.Handler;
import android.os.Looper;
import android.os.Process;
import android.os.SystemClock;
import android.os.SystemProperties;
import android.os.SystemVibrator;
import android.os.Trace;
import android.os.UserHandle;
import android.os.UserManager;
import android.provider.CallLog.Calls;
import android.provider.Settings;
import android.telecom.CallAudioState;
import android.telecom.Conference;
import android.telecom.Connection;
import android.telecom.DisconnectCause;
import android.telecom.GatewayInfo;
import android.telecom.Log;
import android.telecom.ParcelableConference;
import android.telecom.ParcelableConnection;
import android.telecom.PhoneAccount;
import android.telecom.PhoneAccountHandle;
import android.telecom.Logging.Runnable;
import android.telecom.TelecomManager;
import android.telecom.VideoProfile;
import android.telephony.PhoneNumberUtils;
import android.telephony.TelephonyManager;
import android.text.TextUtils;

import com.android.internal.annotations.VisibleForTesting;
import com.android.internal.telephony.AsyncEmergencyContactNotifier;
import com.android.internal.telephony.PhoneConstants;
import com.android.internal.telephony.TelephonyProperties;
import com.android.internal.util.IndentingPrintWriter;
import com.android.server.telecom.bluetooth.BluetoothRouteManager;
import com.android.server.telecom.callfiltering.AsyncBlockCheckFilter;
import com.android.server.telecom.callfiltering.BlockCheckerAdapter;
import com.android.server.telecom.callfiltering.CallFilterResultCallback;
import com.android.server.telecom.callfiltering.CallFilteringResult;
import com.android.server.telecom.callfiltering.CallScreeningServiceFilter;
import com.android.server.telecom.callfiltering.DirectToVoicemailCallFilter;
import com.android.server.telecom.callfiltering.IncomingCallFilter;
import com.android.server.telecom.components.ErrorDialogActivity;
import com.android.server.telecom.ui.ConfirmCallDialogActivity;
import com.android.server.telecom.ui.IncomingCallNotifier;

import java.util.ArrayList;
import java.util.Collection;
import java.util.Collections;
import java.util.HashMap;
import java.util.HashSet;
import java.util.Iterator;
import java.util.List;
import java.util.Map;
import java.util.Objects;
import java.util.Optional;
import java.util.Set;
import java.util.concurrent.ConcurrentHashMap;
import java.util.concurrent.CountDownLatch;
import java.util.concurrent.TimeUnit;
import java.util.stream.Collectors;
import java.util.stream.IntStream;
import java.util.stream.Stream;

/**
 * Singleton.
 *
 * NOTE: by design most APIs are package private, use the relevant adapter/s to allow
 * access from other packages specifically refraining from passing the CallsManager instance
 * beyond the com.android.server.telecom package boundary.
 */
@VisibleForTesting
public class CallsManager extends Call.ListenerBase
        implements VideoProviderProxy.Listener, CallFilterResultCallback, CurrentUserProxy {

    // TODO: Consider renaming this CallsManagerPlugin.
    @VisibleForTesting
    public interface CallsManagerListener {
        void onCallAdded(Call call);
        void onCallRemoved(Call call);
        void onCallStateChanged(Call call, int oldState, int newState);
        void onConnectionServiceChanged(
                Call call,
                ConnectionServiceWrapper oldService,
                ConnectionServiceWrapper newService);
        void onIncomingCallAnswered(Call call);
        void onIncomingCallRejected(Call call, boolean rejectWithMessage, String textMessage);
        void onCallAudioStateChanged(CallAudioState oldAudioState, CallAudioState newAudioState);
        void onRingbackRequested(Call call, boolean ringback);
        void onIsConferencedChanged(Call call);
        void onIsVoipAudioModeChanged(Call call);
        void onVideoStateChanged(Call call, int previousVideoState, int newVideoState);
        void onCanAddCallChanged(boolean canAddCall);
        void onSessionModifyRequestReceived(Call call, VideoProfile videoProfile);
        void onHoldToneRequested(Call call);
        void onExternalCallChanged(Call call, boolean isExternalCall);
    }

    private static final String TAG = "CallsManager";

    private static final String PERMISSION_PROCESS_PHONE_ACCOUNT_REGISTRATION =
            "android.permission.PROCESS_PHONE_ACCOUNT_REGISTRATION";

    /**
     * Call filter specifier used with
     * {@link #getNumCallsWithState(int, Call, PhoneAccountHandle, int...)} to indicate only
     * self-managed calls should be included.
     */
    private static final int CALL_FILTER_SELF_MANAGED = 1;

    /**
     * Call filter specifier used with
     * {@link #getNumCallsWithState(int, Call, PhoneAccountHandle, int...)} to indicate only
     * managed calls should be included.
     */
    private static final int CALL_FILTER_MANAGED = 2;

    /**
     * Call filter specifier used with
     * {@link #getNumCallsWithState(int, Call, PhoneAccountHandle, int...)} to indicate both managed
     * and self-managed calls should be included.
     */
    private static final int CALL_FILTER_ALL = 3;

    private static final int HANDLER_WAIT_TIMEOUT = 10000;
    private static final int MAXIMUM_LIVE_CALLS = 1;
    private static final int MAXIMUM_HOLD_CALLS = 1;
    private static final int MAXIMUM_RINGING_CALLS = 1;
    private static final int MAXIMUM_DIALING_CALLS = 1;
    private static final int MAXIMUM_OUTGOING_CALLS = 1;
    private static final int MAXIMUM_TOP_LEVEL_CALLS = 2;
    private static final int MAXIMUM_SELF_MANAGED_CALLS = 10;

    private static final int[] OUTGOING_CALL_STATES =
            {CallState.CONNECTING, CallState.SELECT_PHONE_ACCOUNT, CallState.DIALING,
                    CallState.PULLING};

    /**
     * These states are used by {@link #makeRoomForOutgoingCall(Call, boolean)} to determine which
     * call should be ended first to make room for a new outgoing call.
     */
    private static final int[] LIVE_CALL_STATES =
            {CallState.CONNECTING, CallState.SELECT_PHONE_ACCOUNT, CallState.DIALING,
                    CallState.PULLING, CallState.ACTIVE};

    /**
     * These states determine which calls will cause {@link TelecomManager#isInCall()} or
     * {@link TelecomManager#isInManagedCall()} to return true.
     *
     * See also {@link PhoneStateBroadcaster}, which considers a similar set of states as being
     * off-hook.
     */
    public static final int[] ONGOING_CALL_STATES =
            {CallState.SELECT_PHONE_ACCOUNT, CallState.DIALING, CallState.PULLING, CallState.ACTIVE,
                    CallState.ON_HOLD, CallState.RINGING};

    private static final int[] ANY_CALL_STATE =
            {CallState.NEW, CallState.CONNECTING, CallState.SELECT_PHONE_ACCOUNT, CallState.DIALING,
                    CallState.RINGING, CallState.ACTIVE, CallState.ON_HOLD, CallState.DISCONNECTED,
                    CallState.ABORTED, CallState.DISCONNECTING, CallState.PULLING};

    public static final String TELECOM_CALL_ID_PREFIX = "TC@";

    // Maps call technologies in PhoneConstants to those in Analytics.
    private static final Map<Integer, Integer> sAnalyticsTechnologyMap;
    static {
        sAnalyticsTechnologyMap = new HashMap<>(5);
        sAnalyticsTechnologyMap.put(PhoneConstants.PHONE_TYPE_CDMA, Analytics.CDMA_PHONE);
        sAnalyticsTechnologyMap.put(PhoneConstants.PHONE_TYPE_GSM, Analytics.GSM_PHONE);
        sAnalyticsTechnologyMap.put(PhoneConstants.PHONE_TYPE_IMS, Analytics.IMS_PHONE);
        sAnalyticsTechnologyMap.put(PhoneConstants.PHONE_TYPE_SIP, Analytics.SIP_PHONE);
        sAnalyticsTechnologyMap.put(PhoneConstants.PHONE_TYPE_THIRD_PARTY,
                Analytics.THIRD_PARTY_PHONE);
    }

    /**
     * The main call repository. Keeps an instance of all live calls. New incoming and outgoing
     * calls are added to the map and removed when the calls move to the disconnected state.
     *
     * ConcurrentHashMap constructor params: 8 is initial table size, 0.9f is
     * load factor before resizing, 1 means we only expect a single thread to
     * access the map so make only a single shard
     */
    private final Set<Call> mCalls = Collections.newSetFromMap(
            new ConcurrentHashMap<Call, Boolean>(8, 0.9f, 1));

    /**
     * A pending call is one which requires user-intervention in order to be placed.
     * Used by {@link #startCallConfirmation(Call)}.
     */
    private Call mPendingCall;

    /**
     * The current telecom call ID.  Used when creating new instances of {@link Call}.  Should
     * only be accessed using the {@link #getNextCallId()} method which synchronizes on the
     * {@link #mLock} sync root.
     */
    private int mCallId = 0;

    private int mRttRequestId = 0;
    /**
     * Stores the current foreground user.
     */
    private UserHandle mCurrentUserHandle = UserHandle.of(ActivityManager.getCurrentUser());

    private final ConnectionServiceRepository mConnectionServiceRepository;
    private final DtmfLocalTonePlayer mDtmfLocalTonePlayer;
    private final InCallController mInCallController;
    private final CallAudioManager mCallAudioManager;
    private RespondViaSmsManager mRespondViaSmsManager;
    private final Ringer mRinger;
    private final InCallWakeLockController mInCallWakeLockController;
    // For this set initial table size to 16 because we add 13 listeners in
    // the CallsManager constructor.
    private final Set<CallsManagerListener> mListeners = Collections.newSetFromMap(
            new ConcurrentHashMap<CallsManagerListener, Boolean>(16, 0.9f, 1));
    private final HeadsetMediaButton mHeadsetMediaButton;
    private final WiredHeadsetManager mWiredHeadsetManager;
    private final BluetoothRouteManager mBluetoothRouteManager;
    private final DockManager mDockManager;
    private final TtyManager mTtyManager;
    private final ProximitySensorManager mProximitySensorManager;
    private final PhoneStateBroadcaster mPhoneStateBroadcaster;
    private final CallLogManager mCallLogManager;
    private final Context mContext;
    private final TelecomSystem.SyncRoot mLock;
    private final ContactsAsyncHelper mContactsAsyncHelper;
    private final CallerInfoAsyncQueryFactory mCallerInfoAsyncQueryFactory;
    private final PhoneAccountRegistrar mPhoneAccountRegistrar;
    private final MissedCallNotifier mMissedCallNotifier;
    private IncomingCallNotifier mIncomingCallNotifier;
    private final CallerInfoLookupHelper mCallerInfoLookupHelper;
    private final DefaultDialerCache mDefaultDialerCache;
    private final Timeouts.Adapter mTimeoutsAdapter;
    private final PhoneNumberUtilsAdapter mPhoneNumberUtilsAdapter;
    private final NotificationManager mNotificationManager;
    private final Set<Call> mLocallyDisconnectingCalls = new HashSet<>();
    private final Set<Call> mPendingCallsToDisconnect = new HashSet<>();
    /* Handler tied to thread in which CallManager was initialized. */
    private final Handler mHandler = new Handler(Looper.getMainLooper());
    private final EmergencyCallHelper mEmergencyCallHelper;

    private boolean mCanAddCall = true;

    private TelephonyManager.MultiSimVariants mRadioSimVariants = null;

    private Runnable mStopTone;

    // Two global variables used to handle the Emergency Call when there
    // is no room available for emergency call. Buffer the Emergency Call
    // in mPendingMOEmerCall until the Current Active call is disconnected
    // successfully and place the mPendingMOEmerCall followed by clearing
    // buffer.
    private Call mPendingMOEmerCall = null;
    private Call mDisconnectingCall = null;

    /**
     * Listener to PhoneAccountRegistrar events.
     */
    private PhoneAccountRegistrar.Listener mPhoneAccountListener =
            new PhoneAccountRegistrar.Listener() {
        public void onPhoneAccountRegistered(PhoneAccountRegistrar registrar,
                                             PhoneAccountHandle handle) {
            broadcastRegisterIntent(handle);
        }
        public void onPhoneAccountUnRegistered(PhoneAccountRegistrar registrar,
                                               PhoneAccountHandle handle) {
            broadcastUnregisterIntent(handle);
        }
    };

    /**
     * Initializes the required Telecom components.
     */
    CallsManager(
            Context context,
            TelecomSystem.SyncRoot lock,
            ContactsAsyncHelper contactsAsyncHelper,
            CallerInfoAsyncQueryFactory callerInfoAsyncQueryFactory,
            MissedCallNotifier missedCallNotifier,
            PhoneAccountRegistrar phoneAccountRegistrar,
            HeadsetMediaButtonFactory headsetMediaButtonFactory,
            ProximitySensorManagerFactory proximitySensorManagerFactory,
            InCallWakeLockControllerFactory inCallWakeLockControllerFactory,
            CallAudioManager.AudioServiceFactory audioServiceFactory,
            BluetoothRouteManager bluetoothManager,
            WiredHeadsetManager wiredHeadsetManager,
            SystemStateProvider systemStateProvider,
            DefaultDialerCache defaultDialerCache,
            Timeouts.Adapter timeoutsAdapter,
            AsyncRingtonePlayer asyncRingtonePlayer,
            PhoneNumberUtilsAdapter phoneNumberUtilsAdapter,
            InterruptionFilterProxy interruptionFilterProxy,
            EmergencyCallHelper emergencyCallHelper) {
        mContext = context;
        mLock = lock;
        mPhoneNumberUtilsAdapter = phoneNumberUtilsAdapter;
        mContactsAsyncHelper = contactsAsyncHelper;
        mCallerInfoAsyncQueryFactory = callerInfoAsyncQueryFactory;
        mPhoneAccountRegistrar = phoneAccountRegistrar;
        mPhoneAccountRegistrar.addListener(mPhoneAccountListener);
        mMissedCallNotifier = missedCallNotifier;
        StatusBarNotifier statusBarNotifier = new StatusBarNotifier(context, this);
        mWiredHeadsetManager = wiredHeadsetManager;
        mDefaultDialerCache = defaultDialerCache;
        mBluetoothRouteManager = bluetoothManager;
        mDockManager = new DockManager(context);
        mTimeoutsAdapter = timeoutsAdapter;
        mEmergencyCallHelper = emergencyCallHelper;
        mCallerInfoLookupHelper = new CallerInfoLookupHelper(context, mCallerInfoAsyncQueryFactory,
                mContactsAsyncHelper, mLock);

        mDtmfLocalTonePlayer =
                new DtmfLocalTonePlayer(new DtmfLocalTonePlayer.ToneGeneratorProxy());
        mNotificationManager = (NotificationManager) context.getSystemService(
                Context.NOTIFICATION_SERVICE);
        CallAudioRouteStateMachine callAudioRouteStateMachine = new CallAudioRouteStateMachine(
                context,
                this,
                bluetoothManager,
                wiredHeadsetManager,
                statusBarNotifier,
                audioServiceFactory,
                interruptionFilterProxy,
                CallAudioRouteStateMachine.doesDeviceSupportEarpieceRoute()
        );
        callAudioRouteStateMachine.initialize();

        CallAudioRoutePeripheralAdapter callAudioRoutePeripheralAdapter =
                new CallAudioRoutePeripheralAdapter(
                        callAudioRouteStateMachine,
                        bluetoothManager,
                        wiredHeadsetManager,
                        mDockManager);

        InCallTonePlayer.Factory playerFactory = new InCallTonePlayer.Factory(
                callAudioRoutePeripheralAdapter, lock);

        SystemSettingsUtil systemSettingsUtil = new SystemSettingsUtil();
        RingtoneFactory ringtoneFactory = new RingtoneFactory(this, context);
        SystemVibrator systemVibrator = new SystemVibrator(context);
        mInCallController = new InCallController(
                context, mLock, this, systemStateProvider, defaultDialerCache, mTimeoutsAdapter,
                emergencyCallHelper);
        mRinger = new Ringer(playerFactory, context, systemSettingsUtil, asyncRingtonePlayer,
                ringtoneFactory, systemVibrator, mInCallController);

        mCallAudioManager = new CallAudioManager(callAudioRouteStateMachine,
                this,new CallAudioModeStateMachine((AudioManager)
                        mContext.getSystemService(Context.AUDIO_SERVICE)),
                playerFactory, mRinger, new RingbackPlayer(playerFactory), mDtmfLocalTonePlayer);

        mHeadsetMediaButton = headsetMediaButtonFactory.create(context, this, mLock);
        mTtyManager = new TtyManager(context, mWiredHeadsetManager);
        mProximitySensorManager = proximitySensorManagerFactory.create(context, this);
        mPhoneStateBroadcaster = new PhoneStateBroadcaster(this);
        mCallLogManager = new CallLogManager(context, phoneAccountRegistrar, mMissedCallNotifier);
        mConnectionServiceRepository =
                new ConnectionServiceRepository(mPhoneAccountRegistrar, mContext, mLock, this);
        mInCallWakeLockController = inCallWakeLockControllerFactory.create(context, this);

        mListeners.add(mInCallWakeLockController);
        mListeners.add(statusBarNotifier);
        mListeners.add(mCallLogManager);
        mListeners.add(mPhoneStateBroadcaster);
        mListeners.add(mInCallController);
        mListeners.add(mCallAudioManager);
        mListeners.add(missedCallNotifier);
        mListeners.add(mHeadsetMediaButton);
        mListeners.add(mProximitySensorManager);

        // There is no USER_SWITCHED broadcast for user 0, handle it here explicitly.
        final UserManager userManager = UserManager.get(mContext);
        // Don't load missed call if it is run in split user model.
        if (userManager.isPrimaryUser()) {
            onUserSwitch(Process.myUserHandle());
        }
    }

    public void setIncomingCallNotifier(IncomingCallNotifier incomingCallNotifier) {
        if (mIncomingCallNotifier != null) {
            mListeners.remove(mIncomingCallNotifier);
        }
        mIncomingCallNotifier = incomingCallNotifier;
        mListeners.add(mIncomingCallNotifier);
    }

    public void setRespondViaSmsManager(RespondViaSmsManager respondViaSmsManager) {
        if (mRespondViaSmsManager != null) {
            mListeners.remove(mRespondViaSmsManager);
        }
        mRespondViaSmsManager = respondViaSmsManager;
        mListeners.add(respondViaSmsManager);
    }

    public RespondViaSmsManager getRespondViaSmsManager() {
        return mRespondViaSmsManager;
    }

    public CallerInfoLookupHelper getCallerInfoLookupHelper() {
        return mCallerInfoLookupHelper;
    }

    @Override
    public void onSuccessfulOutgoingCall(Call call, int callState) {
        Log.v(this, "onSuccessfulOutgoingCall, %s", call);

        setCallState(call, callState, "successful outgoing call");
        if (!mCalls.contains(call)) {
            // Call was not added previously in startOutgoingCall due to it being a potential MMI
            // code, so add it now.
            addCall(call);
        }

        // The call's ConnectionService has been updated.
        for (CallsManagerListener listener : mListeners) {
            listener.onConnectionServiceChanged(call, null, call.getConnectionService());
        }

        markCallAsDialing(call);
    }

    @Override
    public void onFailedOutgoingCall(Call call, DisconnectCause disconnectCause) {
        Log.v(this, "onFailedOutgoingCall, call: %s", call);

        markCallAsRemoved(call);
    }

    @Override
    public void onSuccessfulIncomingCall(Call incomingCall) {
        Log.d(this, "onSuccessfulIncomingCall");
        if (incomingCall.hasProperty(Connection.PROPERTY_EMERGENCY_CALLBACK_MODE)) {
            Log.i(this, "Skipping call filtering due to ECBM");
            onCallFilteringComplete(incomingCall, new CallFilteringResult(true, false, true, true));
            return;
        }

        List<IncomingCallFilter.CallFilter> filters = new ArrayList<>();
        filters.add(new DirectToVoicemailCallFilter(mCallerInfoLookupHelper));
        filters.add(new AsyncBlockCheckFilter(mContext, new BlockCheckerAdapter()));
        filters.add(new CallScreeningServiceFilter(mContext, this, mPhoneAccountRegistrar,
                mDefaultDialerCache, new ParcelableCallUtils.Converter(), mLock));
        new IncomingCallFilter(mContext, this, incomingCall, mLock,
                mTimeoutsAdapter, filters).performFiltering();
    }

    @Override
    public void onCallFilteringComplete(Call incomingCall, CallFilteringResult result) {
        // Only set the incoming call as ringing if it isn't already disconnected. It is possible
        // that the connection service disconnected the call before it was even added to Telecom, in
        // which case it makes no sense to set it back to a ringing state.
        if (incomingCall.getState() != CallState.DISCONNECTED &&
                incomingCall.getState() != CallState.DISCONNECTING) {
            setCallState(incomingCall, CallState.RINGING,
                    result.shouldAllowCall ? "successful incoming call" : "blocking call");
        } else {
            Log.i(this, "onCallFilteringCompleted: call already disconnected.");
            return;
        }

        if (result.shouldAllowCall) {
            if (hasMaximumManagedRingingCalls(incomingCall)) {
                if (shouldSilenceInsteadOfReject(incomingCall)) {
                    incomingCall.silence();
                } else {
                    Log.i(this, "onCallFilteringCompleted: Call rejected! " +
                            "Exceeds maximum number of ringing calls.");
                    rejectCallAndLog(incomingCall);
                }
            } else if (hasMaximumManagedDialingCalls(incomingCall)) {
                Log.i(this, "onCallFilteringCompleted: Call rejected! Exceeds maximum number of " +
                        "dialing calls.");
                rejectCallAndLog(incomingCall);
            } else {
                addCall(incomingCall);
            }
        } else {
            if (result.shouldReject) {
                Log.i(this, "onCallFilteringCompleted: blocked call, rejecting.");
                incomingCall.reject(false, null);
            }
            if (result.shouldAddToCallLog) {
                Log.i(this, "onCallScreeningCompleted: blocked call, adding to call log.");
                if (result.shouldShowNotification) {
                    Log.w(this, "onCallScreeningCompleted: blocked call, showing notification.");
                }
                mCallLogManager.logCall(incomingCall, Calls.MISSED_TYPE,
                        result.shouldShowNotification);
            } else if (result.shouldShowNotification) {
                Log.i(this, "onCallScreeningCompleted: blocked call, showing notification.");
                mMissedCallNotifier.showMissedCallNotification(
                        new MissedCallNotifier.CallInfo(incomingCall));
            }
        }
    }

    /**
     * Whether allow (silence rather than reject) the incoming call if it has a different source
     * (connection service) from the existing ringing call when reaching maximum ringing calls.
     */
    private boolean shouldSilenceInsteadOfReject(Call incomingCall) {
        if (!mContext.getResources().getBoolean(
                R.bool.silence_incoming_when_different_service_and_maximum_ringing)) {
            return false;
        }

        Call ringingCall = null;

        for (Call call : mCalls) {
            // Only operate on top-level calls
            if (call.getParentCall() != null) {
                continue;
            }

            if (call.isExternalCall()) {
                continue;
            }

            if (CallState.RINGING == call.getState() &&
                    call.getConnectionService() == incomingCall.getConnectionService()) {
                return false;
            }
        }

        return true;
    }

    @Override
    public void onFailedIncomingCall(Call call) {
        setCallState(call, CallState.DISCONNECTED, "failed incoming call");
        call.removeListener(this);
    }

    @Override
    public void onSuccessfulUnknownCall(Call call, int callState) {
        setCallState(call, callState, "successful unknown call");
        Log.i(this, "onSuccessfulUnknownCall for call %s", call);
        addCall(call);
    }

    @Override
    public void onFailedUnknownCall(Call call) {
        Log.i(this, "onFailedUnknownCall for call %s", call);
        setCallState(call, CallState.DISCONNECTED, "failed unknown call");
        call.removeListener(this);
    }

    @Override
    public void onRingbackRequested(Call call, boolean ringback) {
        for (CallsManagerListener listener : mListeners) {
            listener.onRingbackRequested(call, ringback);
        }
    }

    @Override
    public void onPostDialWait(Call call, String remaining) {
        mInCallController.onPostDialWait(call, remaining);
    }

    @Override
    public void onPostDialChar(final Call call, char nextChar) {
        if (PhoneNumberUtils.is12Key(nextChar)) {
            // Play tone if it is one of the dialpad digits, canceling out the previously queued
            // up stopTone runnable since playing a new tone automatically stops the previous tone.
            if (mStopTone != null) {
                mHandler.removeCallbacks(mStopTone.getRunnableToCancel());
                mStopTone.cancel();
            }

            mDtmfLocalTonePlayer.playTone(call, nextChar);

            mStopTone = new Runnable("CM.oPDC", mLock) {
                @Override
                public void loggedRun() {
                    // Set a timeout to stop the tone in case there isn't another tone to
                    // follow.
                    mDtmfLocalTonePlayer.stopTone(call);
                }
            };
            mHandler.postDelayed(mStopTone.prepare(),
                    Timeouts.getDelayBetweenDtmfTonesMillis(mContext.getContentResolver()));
        } else if (nextChar == 0 || nextChar == TelecomManager.DTMF_CHARACTER_WAIT ||
                nextChar == TelecomManager.DTMF_CHARACTER_PAUSE) {
            // Stop the tone if a tone is playing, removing any other stopTone callbacks since
            // the previous tone is being stopped anyway.
            if (mStopTone != null) {
                mHandler.removeCallbacks(mStopTone.getRunnableToCancel());
                mStopTone.cancel();
            }
            mDtmfLocalTonePlayer.stopTone(call);
        } else {
            Log.w(this, "onPostDialChar: invalid value %d", nextChar);
        }
    }

    @Override
    public void onParentChanged(Call call) {
        // parent-child relationship affects which call should be foreground, so do an update.
        updateCanAddCall();
        for (CallsManagerListener listener : mListeners) {
            listener.onIsConferencedChanged(call);
        }
    }

    @Override
    public void onChildrenChanged(Call call) {
        // parent-child relationship affects which call should be foreground, so do an update.
        updateCanAddCall();
        for (CallsManagerListener listener : mListeners) {
            listener.onIsConferencedChanged(call);
        }
    }

    @Override
    public void onIsVoipAudioModeChanged(Call call) {
        for (CallsManagerListener listener : mListeners) {
            listener.onIsVoipAudioModeChanged(call);
        }
    }

    @Override
    public void onVideoStateChanged(Call call, int previousVideoState, int newVideoState) {
        for (CallsManagerListener listener : mListeners) {
            listener.onVideoStateChanged(call, previousVideoState, newVideoState);
        }
    }

    @Override
    public boolean onCanceledViaNewOutgoingCallBroadcast(final Call call,
            long disconnectionTimeout) {
        mPendingCallsToDisconnect.add(call);
        mHandler.postDelayed(new Runnable("CM.oCVNOCB", mLock) {
            @Override
            public void loggedRun() {
                if (mPendingCallsToDisconnect.remove(call)) {
                    Log.i(this, "Delayed disconnection of call: %s", call);
                    call.disconnect();
                }
            }
        }.prepare(), disconnectionTimeout);

        return true;
    }

    /**
     * Handles changes to the {@link Connection.VideoProvider} for a call.  Adds the
     * {@link CallsManager} as a listener for the {@link VideoProviderProxy} which is created
     * in {@link Call#setVideoProvider(IVideoProvider)}.  This allows the {@link CallsManager} to
     * respond to callbacks from the {@link VideoProviderProxy}.
     *
     * @param call The call.
     */
    @Override
    public void onVideoCallProviderChanged(Call call) {
        VideoProviderProxy videoProviderProxy = call.getVideoProviderProxy();

        if (videoProviderProxy == null) {
            return;
        }

        videoProviderProxy.addListener(this);
    }

    /**
     * Handles session modification requests received via the {@link TelecomVideoCallCallback} for
     * a call.  Notifies listeners of the {@link CallsManager.CallsManagerListener} of the session
     * modification request.
     *
     * @param call The call.
     * @param videoProfile The {@link VideoProfile}.
     */
    @Override
    public void onSessionModifyRequestReceived(Call call, VideoProfile videoProfile) {
        int videoState = videoProfile != null ? videoProfile.getVideoState() :
                VideoProfile.STATE_AUDIO_ONLY;
        Log.v(TAG, "onSessionModifyRequestReceived : videoProfile = " + VideoProfile
                .videoStateToString(videoState));

        for (CallsManagerListener listener : mListeners) {
            listener.onSessionModifyRequestReceived(call, videoProfile);
        }
    }

    public Collection<Call> getCalls() {
        return Collections.unmodifiableCollection(mCalls);
    }

    /**
     * Play or stop a call hold tone for a call.  Triggered via
     * {@link Connection#sendConnectionEvent(String)} when the
     * {@link Connection#EVENT_ON_HOLD_TONE_START} event or
     * {@link Connection#EVENT_ON_HOLD_TONE_STOP} event is passed through to the
     *
     * @param call The call which requested the hold tone.
     */
    @Override
    public void onHoldToneRequested(Call call) {
        for (CallsManagerListener listener : mListeners) {
            listener.onHoldToneRequested(call);
        }
    }

    @VisibleForTesting
    public Call getForegroundCall() {
        if (mCallAudioManager == null) {
            // Happens when getForegroundCall is called before full initialization.
            return null;
        }
        return mCallAudioManager.getForegroundCall();
    }

    @Override
    public UserHandle getCurrentUserHandle() {
        return mCurrentUserHandle;
    }

    public CallAudioManager getCallAudioManager() {
        return mCallAudioManager;
    }

    InCallController getInCallController() {
        return mInCallController;
    }

    EmergencyCallHelper getEmergencyCallHelper() {
        return mEmergencyCallHelper;
    }

    @VisibleForTesting
    public boolean hasEmergencyCall() {
        for (Call call : mCalls) {
            if (call.isEmergencyCall()) {
                return true;
            }
        }
        return false;
    }

    boolean hasOnlyDisconnectedCalls() {
        for (Call call : mCalls) {
            if (!call.isDisconnected()) {
                return false;
            }
        }
        return true;
    }

    public boolean hasVideoCall() {
        for (Call call : mCalls) {
            if (VideoProfile.isVideo(call.getVideoState())) {
                return true;
            }
        }
        return false;
    }

    @VisibleForTesting
    public CallAudioState getAudioState() {
        return mCallAudioManager.getCallAudioState();
    }

    boolean isTtySupported() {
        return mTtyManager.isTtySupported();
    }

    int getCurrentTtyMode() {
        return mTtyManager.getCurrentTtyMode();
    }

    @VisibleForTesting
    public void addListener(CallsManagerListener listener) {
        mListeners.add(listener);
    }

    void removeListener(CallsManagerListener listener) {
        mListeners.remove(listener);
    }

    /**
     * Starts the process to attach the call to a connection service.
     *
     * @param phoneAccountHandle The phone account which contains the component name of the
     *        connection service to use for this call.
     * @param extras The optional extras Bundle passed with the intent used for the incoming call.
     */
    void processIncomingCallIntent(PhoneAccountHandle phoneAccountHandle, Bundle extras) {
        Log.d(this, "processIncomingCallIntent");
        Uri handle = extras.getParcelable(TelecomManager.EXTRA_INCOMING_CALL_ADDRESS);
        if (handle == null) {
            // Required for backwards compatibility
            handle = extras.getParcelable(TelephonyManager.EXTRA_INCOMING_NUMBER);
        }
        Call call = new Call(
                getNextCallId(),
                mContext,
                this,
                mLock,
                mConnectionServiceRepository,
                mContactsAsyncHelper,
                mCallerInfoAsyncQueryFactory,
                mPhoneNumberUtilsAdapter,
                handle,
                null /* gatewayInfo */,
                null /* connectionManagerPhoneAccount */,
                phoneAccountHandle,
                Call.CALL_DIRECTION_INCOMING /* callDirection */,
                false /* forceAttachToExistingConnection */,
                false /* isConference */
        );

        // Ensure new calls related to self-managed calls/connections are set as such.  This will
        // be overridden when the actual connection is returned in startCreateConnection, however
        // doing this now ensures the logs and any other logic will treat this call as self-managed
        // from the moment it is created.
        PhoneAccount phoneAccount = mPhoneAccountRegistrar.getPhoneAccountUnchecked(
                phoneAccountHandle);
        if (phoneAccount != null) {
            call.setIsSelfManaged(phoneAccount.isSelfManaged());
            if (call.isSelfManaged()) {
                // Self managed calls will always be voip audio mode.
                call.setIsVoipAudioMode(true);
            } else {
                // Incoming call is not self-managed, so we need to set extras on it to indicate
                // whether answering will cause a background self-managed call to drop.
                if (hasSelfManagedCalls()) {
                    Bundle dropCallExtras = new Bundle();
                    dropCallExtras.putBoolean(Connection.EXTRA_ANSWERING_DROPS_FG_CALL, true);

                    // Include the name of the app which will drop the call.
                    Call foregroundCall = getForegroundCall();
                    if (foregroundCall != null) {
                        CharSequence droppedApp = foregroundCall.getTargetPhoneAccountLabel();
                        dropCallExtras.putCharSequence(
                                Connection.EXTRA_ANSWERING_DROPS_FG_CALL_APP_NAME, droppedApp);
                        Log.i(this, "Incoming managed call will drop %s call.", droppedApp);
                    }
                    call.putExtras(Call.SOURCE_CONNECTION_SERVICE, dropCallExtras);
                }
            }
        }
        if (extras.getBoolean(TelecomManager.EXTRA_START_CALL_WITH_RTT, false)) {
            if (phoneAccount != null &&
                    phoneAccount.hasCapabilities(PhoneAccount.CAPABILITY_RTT)) {
                call.setRttStreams(true);
            }
        }
        // If the extras specifies a video state, set it on the call if the PhoneAccount supports
        // video.
        if (extras.containsKey(TelecomManager.EXTRA_INCOMING_VIDEO_STATE) &&
                phoneAccount != null && phoneAccount.hasCapabilities(
                        PhoneAccount.CAPABILITY_VIDEO_CALLING)) {
            call.setVideoState(extras.getInt(TelecomManager.EXTRA_INCOMING_VIDEO_STATE));
        }

        call.initAnalytics();
        if (getForegroundCall() != null) {
            getForegroundCall().getAnalytics().setCallIsInterrupted(true);
            call.getAnalytics().setCallIsAdditional(true);
        }

        setIntentExtrasAndStartTime(call, extras);
        // TODO: Move this to be a part of addCall()
        call.addListener(this);

        if (call.isSelfManaged() && !isIncomingCallPermitted(call, call.getTargetPhoneAccount())) {
            notifyCreateConnectionFailed(phoneAccountHandle, call);
        } else {
            call.startCreateConnection(mPhoneAccountRegistrar);
        }
    }

    void addNewUnknownCall(PhoneAccountHandle phoneAccountHandle, Bundle extras) {
        Uri handle = extras.getParcelable(TelecomManager.EXTRA_UNKNOWN_CALL_HANDLE);
        Log.i(this, "addNewUnknownCall with handle: %s", Log.pii(handle));
        Call call = new Call(
                getNextCallId(),
                mContext,
                this,
                mLock,
                mConnectionServiceRepository,
                mContactsAsyncHelper,
                mCallerInfoAsyncQueryFactory,
                mPhoneNumberUtilsAdapter,
                handle,
                null /* gatewayInfo */,
                null /* connectionManagerPhoneAccount */,
                phoneAccountHandle,
                Call.CALL_DIRECTION_UNKNOWN /* callDirection */,
                // Use onCreateIncomingConnection in TelephonyConnectionService, so that we attach
                // to the existing connection instead of trying to create a new one.
                true /* forceAttachToExistingConnection */,
                false /* isConference */
        );
        call.initAnalytics();

        setIntentExtrasAndStartTime(call, extras);
        call.addListener(this);
        call.startCreateConnection(mPhoneAccountRegistrar);
    }

    private boolean areHandlesEqual(Uri handle1, Uri handle2) {
        if (handle1 == null || handle2 == null) {
            return handle1 == handle2;
        }

        if (!TextUtils.equals(handle1.getScheme(), handle2.getScheme())) {
            return false;
        }

        final String number1 = PhoneNumberUtils.normalizeNumber(handle1.getSchemeSpecificPart());
        final String number2 = PhoneNumberUtils.normalizeNumber(handle2.getSchemeSpecificPart());
        return TextUtils.equals(number1, number2);
    }

    private Call reuseOutgoingCall(Uri handle) {
        // Check to see if we can reuse any of the calls that are waiting to disconnect.
        // See {@link Call#abort} and {@link #onCanceledViaNewOutgoingCall} for more information.
        Call reusedCall = null;
        for (Iterator<Call> callIter = mPendingCallsToDisconnect.iterator(); callIter.hasNext();) {
            Call pendingCall = callIter.next();
            if (reusedCall == null && areHandlesEqual(pendingCall.getHandle(), handle)) {
                callIter.remove();
                Log.i(this, "Reusing disconnected call %s", pendingCall);
                reusedCall = pendingCall;
            } else {
                Log.i(this, "Not reusing disconnected call %s", pendingCall);
                callIter.remove();
                pendingCall.disconnect();
            }
        }

        return reusedCall;
    }

    /**
     * Kicks off the first steps to creating an outgoing call.
     *
     * For managed connections, this is the first step to launching the Incall UI.
     * For self-managed connections, we don't expect the Incall UI to launch, but this is still a
     * first step in getting the self-managed ConnectionService to create the connection.
     * @param handle Handle to connect the call with.
     * @param phoneAccountHandle The phone account which contains the component name of the
     *        connection service to use for this call.
     * @param extras The optional extras Bundle passed with the intent used for the incoming call.
     * @param initiatingUser {@link UserHandle} of user that place the outgoing call.
     * @param originalIntent
     */
    Call startOutgoingCall(Uri handle, PhoneAccountHandle phoneAccountHandle, Bundle extras,
            UserHandle initiatingUser, Intent originalIntent) {
        boolean isReusedCall = true;
        Call call = reuseOutgoingCall(handle);

        PhoneAccount account =
                mPhoneAccountRegistrar.getPhoneAccount(phoneAccountHandle, initiatingUser);

        // Create a call with original handle. The handle may be changed when the call is attached
        // to a connection service, but in most cases will remain the same.
        if (call == null) {
            call = new Call(getNextCallId(), mContext,
                    this,
                    mLock,
                    mConnectionServiceRepository,
                    mContactsAsyncHelper,
                    mCallerInfoAsyncQueryFactory,
                    mPhoneNumberUtilsAdapter,
                    handle,
                    null /* gatewayInfo */,
                    null /* connectionManagerPhoneAccount */,
                    null /* phoneAccountHandle */,
                    Call.CALL_DIRECTION_OUTGOING /* callDirection */,
                    false /* forceAttachToExistingConnection */,
                    false /* isConference */
            );
            call.initAnalytics();

            // Ensure new calls related to self-managed calls/connections are set as such.  This
            // will be overridden when the actual connection is returned in startCreateConnection,
            // however doing this now ensures the logs and any other logic will treat this call as
            // self-managed from the moment it is created.
            if (account != null) {
                call.setIsSelfManaged(account.isSelfManaged());
                if (call.isSelfManaged()) {
                    // Self-managed calls will ALWAYS use voip audio mode.
                    call.setIsVoipAudioMode(true);
                }
            }

            call.setInitiatingUser(initiatingUser);
            isReusedCall = false;
        }

        if (extras != null) {
            // Set the video state on the call early so that when it is added to the InCall UI the
            // UI knows to configure itself as a video call immediately.
            int videoState = extras.getInt(TelecomManager.EXTRA_START_CALL_WITH_VIDEO_STATE,
                    VideoProfile.STATE_AUDIO_ONLY);

            // If this is an emergency video call, we need to check if the phone account supports
            // emergency video calling.
            // Also, ensure we don't try to place an outgoing call with video if video is not
            // supported.
            if (VideoProfile.isVideo(videoState)) {
                if (call.isEmergencyCall() && account != null &&
                        !account.hasCapabilities(PhoneAccount.CAPABILITY_EMERGENCY_VIDEO_CALLING)) {
                    // Phone account doesn't support emergency video calling, so fallback to
                    // audio-only now to prevent the InCall UI from setting up video surfaces
                    // needlessly.
                    Log.i(this, "startOutgoingCall - emergency video calls not supported; " +
                            "falling back to audio-only");
                    videoState = VideoProfile.STATE_AUDIO_ONLY;
                } else if (account != null &&
                        !account.hasCapabilities(PhoneAccount.CAPABILITY_VIDEO_CALLING)) {
                    // Phone account doesn't support video calling, so fallback to audio-only.
                    Log.i(this, "startOutgoingCall - video calls not supported; fallback to " +
                            "audio-only.");
                    videoState = VideoProfile.STATE_AUDIO_ONLY;
                }
            }

            call.setVideoState(videoState);
        }

        PhoneAccount targetPhoneAccount = mPhoneAccountRegistrar.getPhoneAccount(
                phoneAccountHandle, initiatingUser);
        boolean isSelfManaged = targetPhoneAccount != null && targetPhoneAccount.isSelfManaged();

        List<PhoneAccountHandle> accounts;
        if (!isSelfManaged) {
            accounts = constructPossiblePhoneAccounts(handle, initiatingUser);
            Log.v(this, "startOutgoingCall found accounts = " + accounts);

            // Only dial with the requested phoneAccount if it is still valid. Otherwise treat this
            // call as if a phoneAccount was not specified (does the default behavior instead).
            // Note: We will not attempt to dial with a requested phoneAccount if it is disabled.
            if (phoneAccountHandle != null) {
                if (!accounts.contains(phoneAccountHandle)) {
                    phoneAccountHandle = null;
                }
            }

            if (phoneAccountHandle == null && accounts.size() > 0) {
                // No preset account, check if default exists that supports the URI scheme for the
                // handle and verify it can be used.
                if (accounts.size() > 1) {
                    PhoneAccountHandle defaultPhoneAccountHandle =
                            mPhoneAccountRegistrar.getOutgoingPhoneAccountForScheme(
                                    handle.getScheme(), initiatingUser);
                    if (defaultPhoneAccountHandle != null &&
                            accounts.contains(defaultPhoneAccountHandle)) {
                        phoneAccountHandle = defaultPhoneAccountHandle;
                    }
                } else {
                    // Use the only PhoneAccount that is available
                    phoneAccountHandle = accounts.get(0);
                }
            }
        } else {
            accounts = Collections.EMPTY_LIST;
        }

        call.setTargetPhoneAccount(phoneAccountHandle);

        boolean isPotentialInCallMMICode = isPotentialInCallMMICode(handle) && !isSelfManaged;

        // Do not support any more live calls.  Our options are to move a call to hold, disconnect
        // a call, or cancel this call altogether. If a call is being reused, then it has already
        // passed the makeRoomForOutgoingCall check once and will fail the second time due to the
        // call transitioning into the CONNECTING state.
        if (!isSelfManaged && !isPotentialInCallMMICode && (!isReusedCall &&
                !makeRoomForOutgoingCall(call, call.isEmergencyCall()))) {
            // just cancel at this point.
            Log.i(this, "No remaining room for outgoing call: %s", call);
            if (mCalls.contains(call)) {
                // This call can already exist if it is a reused call,
                // See {@link #reuseOutgoingCall}.
                call.disconnect();
            }
            return null;
        }

        boolean needsAccountSelection = phoneAccountHandle == null && accounts.size() > 1 &&
                !call.isEmergencyCall() && !isSelfManaged;

        if (needsAccountSelection) {
            // This is the state where the user is expected to select an account
            call.setState(CallState.SELECT_PHONE_ACCOUNT, "needs account selection");
            // Create our own instance to modify (since extras may be Bundle.EMPTY)
            extras = new Bundle(extras);
            extras.putParcelableList(android.telecom.Call.AVAILABLE_PHONE_ACCOUNTS, accounts);
        } else {
            call.setState(
                    CallState.CONNECTING,
                    phoneAccountHandle == null ? "no-handle" : phoneAccountHandle.toString());
            PhoneAccount accountToUse =
                    mPhoneAccountRegistrar.getPhoneAccount(phoneAccountHandle, initiatingUser);
            if (extras != null
                    && extras.getBoolean(TelecomManager.EXTRA_START_CALL_WITH_RTT, false)) {
                if (accountToUse != null
                        && accountToUse.hasCapabilities(PhoneAccount.CAPABILITY_RTT)) {
                    call.setRttStreams(true);
                }
            }
        }
        setIntentExtrasAndStartTime(call, extras);

        if ((isPotentialMMICode(handle) || isPotentialInCallMMICode)
                && !needsAccountSelection) {
            // Do not add the call if it is a potential MMI code.
            call.addListener(this);
<<<<<<< HEAD
        // If call is Emergency type and marked it as Pending, call would not be added
        // in mCalls here. It will be handled when the current active call (mDisconnectingCall)
        // is disconnected successfully.
        } else if (!mCalls.contains(call) && mPendingMOEmerCall == null) {
=======
        } else if (!isSelfManaged && hasSelfManagedCalls() && !call.isEmergencyCall()) {
            // Adding a managed call and there are ongoing self-managed call(s).
            call.setOriginalCallIntent(originalIntent);
            startCallConfirmation(call);
            return null;
        } else if (!mCalls.contains(call)) {
>>>>>>> 8a8b495d
            // We check if mCalls already contains the call because we could potentially be reusing
            // a call which was previously added (See {@link #reuseOutgoingCall}).
            addCall(call);
        }

        return call;
    }

    /**
     * Attempts to issue/connect the specified call.
     *
     * @param handle Handle to connect the call with.
     * @param gatewayInfo Optional gateway information that can be used to route the call to the
     *        actual dialed handle via a gateway provider. May be null.
     * @param speakerphoneOn Whether or not to turn the speakerphone on once the call connects.
     * @param videoState The desired video state for the outgoing call.
     */
    @VisibleForTesting
    public void placeOutgoingCall(Call call, Uri handle, GatewayInfo gatewayInfo,
            boolean speakerphoneOn, int videoState) {
        if (call == null) {
            // don't do anything if the call no longer exists
            Log.i(this, "Canceling unknown call.");
            return;
        }

        final Uri uriHandle = (gatewayInfo == null) ? handle : gatewayInfo.getGatewayAddress();

        if (gatewayInfo == null) {
            Log.i(this, "Creating a new outgoing call with handle: %s", Log.piiHandle(uriHandle));
        } else {
            Log.i(this, "Creating a new outgoing call with gateway handle: %s, original handle: %s",
                    Log.pii(uriHandle), Log.pii(handle));
        }

        call.setHandle(uriHandle);
        call.setGatewayInfo(gatewayInfo);

        final boolean useSpeakerWhenDocked = mContext.getResources().getBoolean(
                R.bool.use_speaker_when_docked);
        final boolean useSpeakerForDock = isSpeakerphoneEnabledForDock();
        final boolean useSpeakerForVideoCall = isSpeakerphoneAutoEnabledForVideoCalls(videoState);

        // Auto-enable speakerphone if the originating intent specified to do so, if the call
        // is a video call, of if using speaker when docked
        call.setStartWithSpeakerphoneOn(speakerphoneOn || useSpeakerForVideoCall
                || (useSpeakerWhenDocked && useSpeakerForDock));
        call.setVideoState(videoState);

        if (speakerphoneOn) {
            Log.i(this, "%s Starting with speakerphone as requested", call);
        } else if (useSpeakerWhenDocked && useSpeakerForDock) {
            Log.i(this, "%s Starting with speakerphone because car is docked.", call);
        } else if (useSpeakerForVideoCall) {
            Log.i(this, "%s Starting with speakerphone because its a video call.", call);
        }

        if (call.isEmergencyCall()) {
            new AsyncEmergencyContactNotifier(mContext).execute();
        }

        final boolean requireCallCapableAccountByHandle = mContext.getResources().getBoolean(
                com.android.internal.R.bool.config_requireCallCapableAccountForHandle);
        final boolean isOutgoingCallPermitted = isOutgoingCallPermitted(call,
                call.getTargetPhoneAccount());
        if (call.getTargetPhoneAccount() != null || call.isEmergencyCall()) {
            // If the account has been set, proceed to place the outgoing call.
            // Otherwise the connection will be initiated when the account is set by the user.
            if (call.isSelfManaged() && !isOutgoingCallPermitted) {
                notifyCreateConnectionFailed(call.getTargetPhoneAccount(), call);
            } else if (!call.isSelfManaged() && hasSelfManagedCalls() && !call.isEmergencyCall()) {
                markCallDisconnectedDueToSelfManagedCall(call);
            } else {
                if (call.isEmergencyCall()) {
                    // Disconnect all self-managed calls to make priority for emergency call.
                    disconnectSelfManagedCalls();
                }

                if (mPendingMOEmerCall == null) {
                    // If the account has been set, proceed to place the outgoing call.
                    // Otherwise the connection will be initiated when the account is
                    // set by the user.
                    call.startCreateConnection(mPhoneAccountRegistrar);
                }
            }
        } else if (mPhoneAccountRegistrar.getCallCapablePhoneAccounts(
                requireCallCapableAccountByHandle ? call.getHandle().getScheme() : null, false,
                call.getInitiatingUser()).isEmpty()) {
            // If there are no call capable accounts, disconnect the call.
            markCallAsDisconnected(call, new DisconnectCause(DisconnectCause.CANCELED,
                    "No registered PhoneAccounts"));
            markCallAsRemoved(call);
        }
    }

    /**
     * Attempts to start a conference call for the specified call.
     *
     * @param call The call to conference.
     * @param otherCall The other call to conference with.
     */
    @VisibleForTesting
    public void conference(Call call, Call otherCall) {
        call.conferenceWith(otherCall);
    }

    /**
     * Instructs Telecom to answer the specified call. Intended to be invoked by the in-call
     * app through {@link InCallAdapter} after Telecom notifies it of an incoming call followed by
     * the user opting to answer said call.
     *
     * @param call The call to answer.
     * @param videoState The video state in which to answer the call.
     */
    @VisibleForTesting
    public void answerCall(Call call, int videoState) {
        if (!mCalls.contains(call)) {
            Log.i(this, "Request to answer a non-existent call %s", call);
        } else {
            Call foregroundCall = getForegroundCall();
            // If the foreground call is not the ringing call and it is currently isActive() or
            // STATE_DIALING, put it on hold before answering the call.
            if (foregroundCall != null && foregroundCall != call &&
                    (foregroundCall.isActive() ||
                     foregroundCall.getState() == CallState.DIALING ||
                     foregroundCall.getState() == CallState.PULLING)) {
                if (!foregroundCall.getTargetPhoneAccount().equals(
                                call.getTargetPhoneAccount()) &&
                        ((call.isSelfManaged() != foregroundCall.isSelfManaged()) ||
                         call.isSelfManaged())) {
                    // The foreground call is from another connection service, and either:
                    // 1. FG call's managed state doesn't match that of the incoming call.
                    //    E.g. Incoming is self-managed and FG is managed, or incoming is managed
                    //    and foreground is self-managed.
                    // 2. The incoming call is self-managed.
                    //    E.g. The incoming call is
                    Log.i(this, "Answering call from %s CS; disconnecting calls from %s CS.",
                            foregroundCall.isSelfManaged() ? "selfMg" : "mg",
                            call.isSelfManaged() ? "selfMg" : "mg");
                    disconnectOtherCalls(call.getTargetPhoneAccount());
                } else if (0 == (foregroundCall.getConnectionCapabilities()
                        & Connection.CAPABILITY_HOLD)) {
                    // This call does not support hold.  If it is from a different connection
                    // service, then disconnect it, otherwise allow the connection service to
                    // figure out the right states.
                    if (foregroundCall.getConnectionService() != call.getConnectionService()) {
                        foregroundCall.disconnect();
                    }
                } else {
                    Call heldCall = getHeldCall();
                    if (heldCall != null) {
                        Log.i(this, "Disconnecting held call %s before holding active call.",
                                heldCall);
                        heldCall.disconnect();
                    }

                    foregroundCall.hold();
                }
                // TODO: Wait until we get confirmation of the active call being
                // on-hold before answering the new call.
                // TODO: Import logic from CallManager.acceptCall()
            }

            for (CallsManagerListener listener : mListeners) {
                listener.onIncomingCallAnswered(call);
            }

            // We do not update the UI until we get confirmation of the answer() through
            // {@link #markCallAsActive}.
            call.answer(videoState);
            if (isSpeakerphoneAutoEnabledForVideoCalls(videoState)) {
                call.setStartWithSpeakerphoneOn(true);
            }
        }
    }

    /**
     * Determines if the speakerphone should be automatically enabled for the call.  Speakerphone
     * should be enabled if the call is a video call and bluetooth or the wired headset are not in
     * use.
     *
     * @param videoState The video state of the call.
     * @return {@code true} if the speakerphone should be enabled.
     */
    public boolean isSpeakerphoneAutoEnabledForVideoCalls(int videoState) {
        return VideoProfile.isVideo(videoState) &&
            !mWiredHeadsetManager.isPluggedIn() &&
            !mBluetoothRouteManager.isBluetoothAvailable() &&
            isSpeakerEnabledForVideoCalls();
    }

    /**
     * Determines if the speakerphone should be enabled for when docked.  Speakerphone
     * should be enabled if the device is docked and bluetooth or the wired headset are
     * not in use.
     *
     * @return {@code true} if the speakerphone should be enabled for the dock.
     */
    private boolean isSpeakerphoneEnabledForDock() {
        return mDockManager.isDocked() &&
            !mWiredHeadsetManager.isPluggedIn() &&
            !mBluetoothRouteManager.isBluetoothAvailable();
    }

    /**
     * Determines if the speakerphone should be automatically enabled for video calls.
     *
     * @return {@code true} if the speakerphone should automatically be enabled.
     */
    private static boolean isSpeakerEnabledForVideoCalls() {
        return (SystemProperties.getInt(TelephonyProperties.PROPERTY_VIDEOCALL_AUDIO_OUTPUT,
                PhoneConstants.AUDIO_OUTPUT_DEFAULT) ==
                PhoneConstants.AUDIO_OUTPUT_ENABLE_SPEAKER);
    }

    /**
     * Instructs Telecom to reject the specified call. Intended to be invoked by the in-call
     * app through {@link InCallAdapter} after Telecom notifies it of an incoming call followed by
     * the user opting to reject said call.
     */
    @VisibleForTesting
    public void rejectCall(Call call, boolean rejectWithMessage, String textMessage) {
        if (!mCalls.contains(call)) {
            Log.i(this, "Request to reject a non-existent call %s", call);
        } else {
            for (CallsManagerListener listener : mListeners) {
                listener.onIncomingCallRejected(call, rejectWithMessage, textMessage);
            }
            call.reject(rejectWithMessage, textMessage);
        }
    }

    /**
     * Instructs Telecom to play the specified DTMF tone within the specified call.
     *
     * @param digit The DTMF digit to play.
     */
    @VisibleForTesting
    public void playDtmfTone(Call call, char digit) {
        if (!mCalls.contains(call)) {
            Log.i(this, "Request to play DTMF in a non-existent call %s", call);
        } else {
            call.playDtmfTone(digit);
            mDtmfLocalTonePlayer.playTone(call, digit);
        }
    }

    /**
     * Instructs Telecom to stop the currently playing DTMF tone, if any.
     */
    @VisibleForTesting
    public void stopDtmfTone(Call call) {
        if (!mCalls.contains(call)) {
            Log.i(this, "Request to stop DTMF in a non-existent call %s", call);
        } else {
            call.stopDtmfTone();
            mDtmfLocalTonePlayer.stopTone(call);
        }
    }

    /**
     * Instructs Telecom to continue (or not) the current post-dial DTMF string, if any.
     */
    void postDialContinue(Call call, boolean proceed) {
        if (!mCalls.contains(call)) {
            Log.i(this, "Request to continue post-dial string in a non-existent call %s", call);
        } else {
            call.postDialContinue(proceed);
        }
    }

    /**
     * Instructs Telecom to disconnect the specified call. Intended to be invoked by the
     * in-call app through {@link InCallAdapter} for an ongoing call. This is usually triggered by
     * the user hitting the end-call button.
     */
    @VisibleForTesting
    public void disconnectCall(Call call) {
        Log.v(this, "disconnectCall %s", call);

        if (!mCalls.contains(call)) {
            Log.w(this, "Unknown call (%s) asked to disconnect", call);
        } else {
            mLocallyDisconnectingCalls.add(call);
            call.disconnect();
        }
    }

    /**
     * Instructs Telecom to disconnect all calls.
     */
    void disconnectAllCalls() {
        Log.v(this, "disconnectAllCalls");

        for (Call call : mCalls) {
            disconnectCall(call);
        }
    }

    /**
     * Disconnects calls for any other {@link PhoneAccountHandle} but the one specified.
     * Note: As a protective measure, will NEVER disconnect an emergency call.  Although that
     * situation should never arise, its a good safeguard.
     * @param phoneAccountHandle Calls owned by {@link PhoneAccountHandle}s other than this one will
     *                          be disconnected.
     */
    private void disconnectOtherCalls(PhoneAccountHandle phoneAccountHandle) {
        mCalls.stream()
                .filter(c -> !c.isEmergencyCall() &&
                        !c.getTargetPhoneAccount().equals(phoneAccountHandle))
                .forEach(c -> disconnectCall(c));
    }

    /**
     * Instructs Telecom to put the specified call on hold. Intended to be invoked by the
     * in-call app through {@link InCallAdapter} for an ongoing call. This is usually triggered by
     * the user hitting the hold button during an active call.
     */
    @VisibleForTesting
    public void holdCall(Call call) {
        if (!mCalls.contains(call)) {
            Log.w(this, "Unknown call (%s) asked to be put on hold", call);
        } else {
            Log.d(this, "Putting call on hold: (%s)", call);
            call.hold();
        }
    }

    /**
     * Instructs Telecom to release the specified call from hold. Intended to be invoked by
     * the in-call app through {@link InCallAdapter} for an ongoing call. This is usually triggered
     * by the user hitting the hold button during a held call.
     */
    @VisibleForTesting
    public void unholdCall(Call call) {
        if (!mCalls.contains(call)) {
            Log.w(this, "Unknown call (%s) asked to be removed from hold", call);
        } else {
            boolean otherCallHeld = false;
            Log.d(this, "unholding call: (%s)", call);
            for (Call c : mCalls) {
                // Only attempt to hold parent calls and not the individual children.
                if (c != null && c.isAlive() && c != call && c.getParentCall() == null) {
                    otherCallHeld = true;
                    Log.addEvent(c, LogUtils.Events.SWAP);
                    c.hold();
                }
            }
            if (otherCallHeld) {
                Log.addEvent(call, LogUtils.Events.SWAP);
            }
            call.unhold();
        }
    }

    @Override
    public void onExtrasChanged(Call c, int source, Bundle extras) {
        if (source != Call.SOURCE_CONNECTION_SERVICE) {
            return;
        }
        handleCallTechnologyChange(c);
        handleChildAddressChange(c);
        updateCanAddCall();
    }

    // Construct the list of possible PhoneAccounts that the outgoing call can use based on the
    // active calls in CallsManager. If any of the active calls are on a SIM based PhoneAccount,
    // then include only that SIM based PhoneAccount and any non-SIM PhoneAccounts, such as SIP.
    private List<PhoneAccountHandle> constructPossiblePhoneAccounts(Uri handle, UserHandle user) {
        if (handle == null) {
            return Collections.emptyList();
        }
        List<PhoneAccountHandle> allAccounts =
                mPhoneAccountRegistrar.getCallCapablePhoneAccounts(handle.getScheme(), false, user);
        // First check the Radio SIM Technology
        if(mRadioSimVariants == null) {
            TelephonyManager tm = (TelephonyManager) mContext.getSystemService(
                    Context.TELEPHONY_SERVICE);
            // Cache Sim Variants
            mRadioSimVariants = tm.getMultiSimConfiguration();
        }
        // Only one SIM PhoneAccount can be active at one time for DSDS. Only that SIM PhoneAccount
        // Should be available if a call is already active on the SIM account.
        if(mRadioSimVariants != TelephonyManager.MultiSimVariants.DSDA) {
            List<PhoneAccountHandle> simAccounts =
                    mPhoneAccountRegistrar.getSimPhoneAccountsOfCurrentUser();
            PhoneAccountHandle ongoingCallAccount = null;
            for (Call c : mCalls) {
                if (!c.isDisconnected() && !c.isNew() && simAccounts.contains(
                        c.getTargetPhoneAccount())) {
                    ongoingCallAccount = c.getTargetPhoneAccount();
                    break;
                }
            }
            if (ongoingCallAccount != null) {
                // Remove all SIM accounts that are not the active SIM from the list.
                simAccounts.remove(ongoingCallAccount);
                allAccounts.removeAll(simAccounts);
            }
        }
        return allAccounts;
    }

    /**
     * Informs listeners (notably {@link CallAudioManager} of a change to the call's external
     * property.
     * .
     * @param call The call whose external property changed.
     * @param isExternalCall {@code True} if the call is now external, {@code false} otherwise.
     */
    @Override
    public void onExternalCallChanged(Call call, boolean isExternalCall) {
        Log.v(this, "onConnectionPropertiesChanged: %b", isExternalCall);
        for (CallsManagerListener listener : mListeners) {
            listener.onExternalCallChanged(call, isExternalCall);
        }
    }

    private void handleCallTechnologyChange(Call call) {
        if (call.getExtras() != null
                && call.getExtras().containsKey(TelecomManager.EXTRA_CALL_TECHNOLOGY_TYPE)) {

            Integer analyticsCallTechnology = sAnalyticsTechnologyMap.get(
                    call.getExtras().getInt(TelecomManager.EXTRA_CALL_TECHNOLOGY_TYPE));
            if (analyticsCallTechnology == null) {
                analyticsCallTechnology = Analytics.THIRD_PARTY_PHONE;
            }
            call.getAnalytics().addCallTechnology(analyticsCallTechnology);
        }
    }

    public void handleChildAddressChange(Call call) {
        if (call.getExtras() != null
                && call.getExtras().containsKey(Connection.EXTRA_CHILD_ADDRESS)) {

            String viaNumber = call.getExtras().getString(Connection.EXTRA_CHILD_ADDRESS);
            call.setViaNumber(viaNumber);
        }
    }

    /** Called by the in-call UI to change the mute state. */
    void mute(boolean shouldMute) {
        mCallAudioManager.mute(shouldMute);
    }

    /**
      * Called by the in-call UI to change the audio route, for example to change from earpiece to
      * speaker phone.
      */
    void setAudioRoute(int route) {
        mCallAudioManager.setAudioRoute(route);
    }

    /** Called by the in-call UI to turn the proximity sensor on. */
    void turnOnProximitySensor() {
        mProximitySensorManager.turnOn();
    }

    /**
     * Called by the in-call UI to turn the proximity sensor off.
     * @param screenOnImmediately If true, the screen will be turned on immediately. Otherwise,
     *        the screen will be kept off until the proximity sensor goes negative.
     */
    void turnOffProximitySensor(boolean screenOnImmediately) {
        mProximitySensorManager.turnOff(screenOnImmediately);
    }

    void phoneAccountSelected(Call call, PhoneAccountHandle account, boolean setDefault) {
        if (!mCalls.contains(call)) {
            Log.i(this, "Attempted to add account to unknown call %s", call);
        } else {
            call.setTargetPhoneAccount(account);

            if (call.getIntentExtras()
                    .getBoolean(TelecomManager.EXTRA_START_CALL_WITH_RTT, false)) {
                PhoneAccount realPhoneAccount =
                        mPhoneAccountRegistrar.getPhoneAccountUnchecked(account);
                if (realPhoneAccount != null
                        && realPhoneAccount.hasCapabilities(PhoneAccount.CAPABILITY_RTT)) {
                    call.setRttStreams(true);
                }
            }

            if (!call.isNewOutgoingCallIntentBroadcastDone()) {
                return;
            }

            // Note: emergency calls never go through account selection dialog so they never
            // arrive here.
            if (makeRoomForOutgoingCall(call, false /* isEmergencyCall */)) {
                call.startCreateConnection(mPhoneAccountRegistrar);
            } else {
                call.disconnect();
            }

            if (setDefault) {
                mPhoneAccountRegistrar
                        .setUserSelectedOutgoingPhoneAccount(account, call.getInitiatingUser());
            }
        }
    }

    /** Called when the audio state changes. */
    @VisibleForTesting
    public void onCallAudioStateChanged(CallAudioState oldAudioState, CallAudioState
            newAudioState) {
        Log.v(this, "onAudioStateChanged, audioState: %s -> %s", oldAudioState, newAudioState);
        for (CallsManagerListener listener : mListeners) {
            listener.onCallAudioStateChanged(oldAudioState, newAudioState);
        }
    }

    void markCallAsRinging(Call call) {
        setCallState(call, CallState.RINGING, "ringing set explicitly");
    }

    void markCallAsDialing(Call call) {
        setCallState(call, CallState.DIALING, "dialing set explicitly");
        maybeMoveToSpeakerPhone(call);
    }

    void markCallAsPulling(Call call) {
        setCallState(call, CallState.PULLING, "pulling set explicitly");
        maybeMoveToSpeakerPhone(call);
    }

    void markCallAsActive(Call call) {
        setCallState(call, CallState.ACTIVE, "active set explicitly");
        maybeMoveToSpeakerPhone(call);
    }

    void markCallAsOnHold(Call call) {
        setCallState(call, CallState.ON_HOLD, "on-hold set explicitly");
    }

    /**
     * Marks the specified call as STATE_DISCONNECTED and notifies the in-call app. If this was the
     * last live call, then also disconnect from the in-call controller.
     *
     * @param disconnectCause The disconnect cause, see {@link android.telecom.DisconnectCause}.
     */
    void markCallAsDisconnected(Call call, DisconnectCause disconnectCause) {
        call.setDisconnectCause(disconnectCause);
        setCallState(call, CallState.DISCONNECTED, "disconnected set explicitly");
        // Emergency MO call is still pending and current active call is
        // disconnected succesfully. So initiating pending Emergency call
        // now and clearing both pending and Disconnectcalls.
        if (mPendingMOEmerCall != null && mDisconnectingCall == call) {
            addCall(mPendingMOEmerCall);
            mPendingMOEmerCall.startCreateConnection(mPhoneAccountRegistrar);
            clearPendingMOEmergencyCall();
        }
    }

    /**
     * Removes an existing disconnected call, and notifies the in-call app.
     */
    void markCallAsRemoved(Call call) {
        removeCall(call);
        Call foregroundCall = mCallAudioManager.getPossiblyHeldForegroundCall();
        if (mLocallyDisconnectingCalls.contains(call)) {
            boolean isDisconnectingChildCall = call.isDisconnectingChildCall();
            Log.v(this, "markCallAsRemoved: isDisconnectingChildCall = "
                + isDisconnectingChildCall + "call -> %s", call);
            mLocallyDisconnectingCalls.remove(call);
            // Auto-unhold the foreground call due to a locally disconnected call, except if the
            // call which was disconnected is a member of a conference (don't want to auto un-hold
            // the conference if we remove a member of the conference).
            if (!isDisconnectingChildCall && foregroundCall != null
                    && foregroundCall.getState() == CallState.ON_HOLD) {
                foregroundCall.unhold();
            }
        } else if (foregroundCall != null &&
                !foregroundCall.can(Connection.CAPABILITY_SUPPORT_HOLD)  &&
                foregroundCall.getState() == CallState.ON_HOLD) {

            // The new foreground call is on hold, however the carrier does not display the hold
            // button in the UI.  Therefore, we need to auto unhold the held call since the user has
            // no means of unholding it themselves.
            Log.i(this, "Auto-unholding held foreground call (call doesn't support hold)");
            foregroundCall.unhold();
        }
    }

    /**
     * Given a call, marks the call as disconnected and removes it.  Set the error message to
     * indicate to the user that the call cannot me placed due to an ongoing call in another app.
     *
     * Used when there are ongoing self-managed calls and the user tries to make an outgoing managed
     * call.  Called by {@link #startCallConfirmation(Call)} when the user is already confirming an
     * outgoing call.  Realistically this should almost never be called since in practice the user
     * won't make multiple outgoing calls at the same time.
     *
     * @param call The call to mark as disconnected.
     */
    void markCallDisconnectedDueToSelfManagedCall(Call call) {
        Call activeCall = getActiveCall();
        CharSequence errorMessage;
        if (activeCall == null) {
            // Realistically this shouldn't happen, but best to handle gracefully
            errorMessage = mContext.getText(R.string.cant_call_due_to_ongoing_unknown_call);
        } else {
            errorMessage = mContext.getString(R.string.cant_call_due_to_ongoing_call,
                    activeCall.getTargetPhoneAccountLabel());
        }
        // Call is managed and there are ongoing self-managed calls.
        markCallAsDisconnected(call, new DisconnectCause(DisconnectCause.ERROR,
                errorMessage, errorMessage, "Ongoing call in another app."));
        markCallAsRemoved(call);
    }

    /**
     * Cleans up any calls currently associated with the specified connection service when the
     * service binder disconnects unexpectedly.
     *
     * @param service The connection service that disconnected.
     */
    void handleConnectionServiceDeath(ConnectionServiceWrapper service) {
        if (service != null) {
            for (Call call : mCalls) {
                if (call.getConnectionService() == service) {
                    if (call.getState() != CallState.DISCONNECTED) {
                        markCallAsDisconnected(call, new DisconnectCause(DisconnectCause.ERROR));
                    }
                    markCallAsRemoved(call);
                }
            }
        }
    }

    /**
     * Determines if the {@link CallsManager} has any non-external calls.
     *
     * @return {@code True} if there are any non-external calls, {@code false} otherwise.
     */
    boolean hasAnyCalls() {
        if (mCalls.isEmpty()) {
            return false;
        }

        for (Call call : mCalls) {
            if (!call.isExternalCall()) {
                return true;
            }
        }
        return false;
    }

    boolean hasActiveOrHoldingCall() {
        return getFirstCallWithState(CallState.ACTIVE, CallState.ON_HOLD) != null;
    }

    boolean hasRingingCall() {
        return getFirstCallWithState(CallState.RINGING) != null;
    }

    boolean onMediaButton(int type) {
        if (hasAnyCalls()) {
            Call ringingCall = getFirstCallWithState(CallState.RINGING);
            if (HeadsetMediaButton.SHORT_PRESS == type) {
                if (ringingCall == null) {
                    Call callToHangup = getFirstCallWithState(CallState.RINGING, CallState.DIALING,
                            CallState.PULLING, CallState.ACTIVE, CallState.ON_HOLD);
                    Log.addEvent(callToHangup, LogUtils.Events.INFO,
                            "media btn short press - end call.");
                    if (callToHangup != null) {
                        callToHangup.disconnect();
                        return true;
                    }
                } else {
                    ringingCall.answer(VideoProfile.STATE_AUDIO_ONLY);
                    return true;
                }
            } else if (HeadsetMediaButton.LONG_PRESS == type) {
                if (ringingCall != null) {
                    Log.addEvent(getForegroundCall(),
                            LogUtils.Events.INFO, "media btn long press - reject");
                    ringingCall.reject(false, null);
                } else {
                    Log.addEvent(getForegroundCall(), LogUtils.Events.INFO,
                            "media btn long press - mute");
                    mCallAudioManager.toggleMute();
                }
                return true;
            }
        }
        return false;
    }

    /**
     * Returns true if telecom supports adding another top-level call.
     */
    @VisibleForTesting
    public boolean canAddCall() {
        boolean isDeviceProvisioned = Settings.Global.getInt(mContext.getContentResolver(),
                Settings.Global.DEVICE_PROVISIONED, 0) != 0;
        if (!isDeviceProvisioned) {
            Log.d(TAG, "Device not provisioned, canAddCall is false.");
            return false;
        }

        if (getFirstCallWithState(OUTGOING_CALL_STATES) != null) {
            return false;
        }

        int count = 0;
        for (Call call : mCalls) {
            if (call.isEmergencyCall()) {
                // We never support add call if one of the calls is an emergency call.
                return false;
            } else if (call.isExternalCall()) {
                // External calls don't count.
                continue;
            } else if (call.getParentCall() == null) {
                count++;
            }
            Bundle extras = call.getExtras();
            if (extras != null) {
                if (extras.getBoolean(Connection.EXTRA_DISABLE_ADD_CALL, false)) {
                    return false;
                }
            }

            // We do not check states for canAddCall. We treat disconnected calls the same
            // and wait until they are removed instead. If we didn't count disconnected calls,
            // we could put InCallServices into a state where they are showing two calls but
            // also support add-call. Technically it's right, but overall looks better (UI-wise)
            // and acts better if we wait until the call is removed.
            if (count >= MAXIMUM_TOP_LEVEL_CALLS) {
                return false;
            }
        }

        return true;
    }

    @VisibleForTesting
    public Call getRingingCall() {
        return getFirstCallWithState(CallState.RINGING);
    }

    public Call getActiveCall() {
        return getFirstCallWithState(CallState.ACTIVE);
    }

    Call getDialingCall() {
        return getFirstCallWithState(CallState.DIALING);
    }

    @VisibleForTesting
    public Call getHeldCall() {
        return getFirstCallWithState(CallState.ON_HOLD);
    }

    @VisibleForTesting
    public int getNumHeldCalls() {
        int count = 0;
        for (Call call : mCalls) {
            if (call.getParentCall() == null && call.getState() == CallState.ON_HOLD) {
                count++;
            }
        }
        return count;
    }

    @VisibleForTesting
    public Call getOutgoingCall() {
        return getFirstCallWithState(OUTGOING_CALL_STATES);
    }

    @VisibleForTesting
    public Call getFirstCallWithState(int... states) {
        return getFirstCallWithState(null, states);
    }

    @VisibleForTesting
    public PhoneNumberUtilsAdapter getPhoneNumberUtilsAdapter() {
        return mPhoneNumberUtilsAdapter;
    }

    /**
     * Returns the first call that it finds with the given states. The states are treated as having
     * priority order so that any call with the first state will be returned before any call with
     * states listed later in the parameter list.
     *
     * @param callToSkip Call that this method should skip while searching
     */
    Call getFirstCallWithState(Call callToSkip, int... states) {
        for (int currentState : states) {
            // check the foreground first
            Call foregroundCall = getForegroundCall();
            if (foregroundCall != null && foregroundCall.getState() == currentState) {
                return foregroundCall;
            }

            for (Call call : mCalls) {
                if (Objects.equals(callToSkip, call)) {
                    continue;
                }

                // Only operate on top-level calls
                if (call.getParentCall() != null) {
                    continue;
                }

                if (call.isExternalCall()) {
                    continue;
                }

                if (currentState == call.getState()) {
                    return call;
                }
            }
        }
        return null;
    }

    Call createConferenceCall(
            String callId,
            PhoneAccountHandle phoneAccount,
            ParcelableConference parcelableConference) {

        // If the parceled conference specifies a connect time, use it; otherwise default to 0,
        // which is the default value for new Calls.
        long connectTime =
                parcelableConference.getConnectTimeMillis() ==
                        Conference.CONNECT_TIME_NOT_SPECIFIED ? 0 :
                        parcelableConference.getConnectTimeMillis();

        Call call = new Call(
                callId,
                mContext,
                this,
                mLock,
                mConnectionServiceRepository,
                mContactsAsyncHelper,
                mCallerInfoAsyncQueryFactory,
                mPhoneNumberUtilsAdapter,
                null /* handle */,
                null /* gatewayInfo */,
                null /* connectionManagerPhoneAccount */,
                phoneAccount,
                Call.CALL_DIRECTION_UNDEFINED /* callDirection */,
                false /* forceAttachToExistingConnection */,
                true /* isConference */,
                connectTime);

        setCallState(call, Call.getStateFromConnectionState(parcelableConference.getState()),
                "new conference call");
        call.setConnectionCapabilities(parcelableConference.getConnectionCapabilities());
        call.setConnectionProperties(parcelableConference.getConnectionProperties());
        call.setVideoState(parcelableConference.getVideoState());
        call.setVideoProvider(parcelableConference.getVideoProvider());
        call.setStatusHints(parcelableConference.getStatusHints());
        call.putExtras(Call.SOURCE_CONNECTION_SERVICE, parcelableConference.getExtras());
        // In case this Conference was added via a ConnectionManager, keep track of the original
        // Connection ID as created by the originating ConnectionService.
        Bundle extras = parcelableConference.getExtras();
        if (extras != null && extras.containsKey(Connection.EXTRA_ORIGINAL_CONNECTION_ID)) {
            call.setOriginalConnectionId(extras.getString(Connection.EXTRA_ORIGINAL_CONNECTION_ID));
        }

        // TODO: Move this to be a part of addCall()
        call.addListener(this);
        addCall(call);
        return call;
    }

    /**
     * @return the call state currently tracked by {@link PhoneStateBroadcaster}
     */
    int getCallState() {
        return mPhoneStateBroadcaster.getCallState();
    }

    /**
     * Retrieves the {@link PhoneAccountRegistrar}.
     *
     * @return The {@link PhoneAccountRegistrar}.
     */
    PhoneAccountRegistrar getPhoneAccountRegistrar() {
        return mPhoneAccountRegistrar;
    }

    /**
     * Retrieves the {@link MissedCallNotifier}
     * @return The {@link MissedCallNotifier}.
     */
    MissedCallNotifier getMissedCallNotifier() {
        return mMissedCallNotifier;
    }

    /**
     * Retrieves the {@link IncomingCallNotifier}.
     * @return The {@link IncomingCallNotifier}.
     */
    IncomingCallNotifier getIncomingCallNotifier() {
        return mIncomingCallNotifier;
    }

    /**
     * Reject an incoming call and manually add it to the Call Log.
     * @param incomingCall Incoming call that has been rejected
     */
    private void rejectCallAndLog(Call incomingCall) {
        if (incomingCall.getConnectionService() != null) {
            // Only reject the call if it has not already been destroyed.  If a call ends while
            // incoming call filtering is taking place, it is possible that the call has already
            // been destroyed, and as such it will be impossible to send the reject to the
            // associated ConnectionService.
            incomingCall.reject(false, null);
        } else {
            Log.i(this, "rejectCallAndLog - call already destroyed.");
        }

        // Since the call was not added to the list of calls, we have to call the missed
        // call notifier and the call logger manually.
        // Do we need missed call notification for direct to Voicemail calls?
        mCallLogManager.logCall(incomingCall, Calls.MISSED_TYPE,
                true /*showNotificationForMissedCall*/);
    }

    /**
     * Adds the specified call to the main list of live calls.
     *
     * @param call The call to add.
     */
    private void addCall(Call call) {
        Trace.beginSection("addCall");
        Log.v(this, "addCall(%s)", call);
        call.addListener(this);
        mCalls.add(call);

        // Specifies the time telecom finished routing the call. This is used by the dialer for
        // analytics.
        Bundle extras = call.getIntentExtras();
        extras.putLong(TelecomManager.EXTRA_CALL_TELECOM_ROUTING_END_TIME_MILLIS,
                SystemClock.elapsedRealtime());

        updateCanAddCall();
        // onCallAdded for calls which immediately take the foreground (like the first call).
        for (CallsManagerListener listener : mListeners) {
            if (LogUtils.SYSTRACE_DEBUG) {
                Trace.beginSection(listener.getClass().toString() + " addCall");
            }
            listener.onCallAdded(call);
            if (LogUtils.SYSTRACE_DEBUG) {
                Trace.endSection();
            }
        }
        Trace.endSection();
    }

    private void removeCall(Call call) {
        Trace.beginSection("removeCall");
        Log.v(this, "removeCall(%s)", call);

        call.setParentCall(null);  // need to clean up parent relationship before destroying.
        call.removeListener(this);
        call.clearConnectionService();
        // TODO: clean up RTT pipes

        boolean shouldNotify = false;
        if (mCalls.contains(call)) {
            mCalls.remove(call);
            shouldNotify = true;
        }

        call.destroy();

        // Only broadcast changes for calls that are being tracked.
        if (shouldNotify) {
            updateCanAddCall();
            for (CallsManagerListener listener : mListeners) {
                if (LogUtils.SYSTRACE_DEBUG) {
                    Trace.beginSection(listener.getClass().toString() + " onCallRemoved");
                }
                listener.onCallRemoved(call);
                if (LogUtils.SYSTRACE_DEBUG) {
                    Trace.endSection();
                }
            }
        }
        Trace.endSection();
    }

    /**
     * Sets the specified state on the specified call.
     *
     * @param call The call.
     * @param newState The new state of the call.
     */
    private void setCallState(Call call, int newState, String tag) {
        if (call == null) {
            return;
        }
        int oldState = call.getState();
        Log.i(this, "setCallState %s -> %s, call: %s", CallState.toString(oldState),
                CallState.toString(newState), call);
        if (newState != oldState) {
            // Unfortunately, in the telephony world the radio is king. So if the call notifies
            // us that the call is in a particular state, we allow it even if it doesn't make
            // sense (e.g., STATE_ACTIVE -> STATE_RINGING).
            // TODO: Consider putting a stop to the above and turning CallState
            // into a well-defined state machine.
            // TODO: Define expected state transitions here, and log when an
            // unexpected transition occurs.
            call.setState(newState, tag);
            maybeShowErrorDialogOnDisconnect(call);

            Trace.beginSection("onCallStateChanged");
            // Only broadcast state change for calls that are being tracked.
            if (mCalls.contains(call)) {
                updateCanAddCall();
                for (CallsManagerListener listener : mListeners) {
                    if (LogUtils.SYSTRACE_DEBUG) {
                        Trace.beginSection(listener.getClass().toString() + " onCallStateChanged");
                    }
                    listener.onCallStateChanged(call, oldState, newState);
                    if (LogUtils.SYSTRACE_DEBUG) {
                        Trace.endSection();
                    }
                }
            }
            Trace.endSection();
        }
    }

    private void updateCanAddCall() {
        boolean newCanAddCall = canAddCall();
        if (newCanAddCall != mCanAddCall) {
            mCanAddCall = newCanAddCall;
            for (CallsManagerListener listener : mListeners) {
                if (LogUtils.SYSTRACE_DEBUG) {
                    Trace.beginSection(listener.getClass().toString() + " updateCanAddCall");
                }
                listener.onCanAddCallChanged(mCanAddCall);
                if (LogUtils.SYSTRACE_DEBUG) {
                    Trace.endSection();
                }
            }
        }
    }

    private boolean isPotentialMMICode(Uri handle) {
        return (handle != null && handle.getSchemeSpecificPart() != null
                && handle.getSchemeSpecificPart().contains("#"));
    }

    /**
     * Determines if a dialed number is potentially an In-Call MMI code.  In-Call MMI codes are
     * MMI codes which can be dialed when one or more calls are in progress.
     * <P>
     * Checks for numbers formatted similar to the MMI codes defined in:
     * {@link com.android.internal.telephony.Phone#handleInCallMmiCommands(String)}
     *
     * @param handle The URI to call.
     * @return {@code True} if the URI represents a number which could be an in-call MMI code.
     */
    private boolean isPotentialInCallMMICode(Uri handle) {
        if (handle != null && handle.getSchemeSpecificPart() != null &&
                handle.getScheme() != null &&
                handle.getScheme().equals(PhoneAccount.SCHEME_TEL)) {

            String dialedNumber = handle.getSchemeSpecificPart();
            return (dialedNumber.equals("0") ||
                    (dialedNumber.startsWith("1") && dialedNumber.length() <= 2) ||
                    (dialedNumber.startsWith("2") && dialedNumber.length() <= 2) ||
                    dialedNumber.equals("3") ||
                    dialedNumber.equals("4") ||
                    dialedNumber.equals("5"));
        }
        return false;
    }

    @VisibleForTesting
    public int getNumCallsWithState(final boolean isSelfManaged, Call excludeCall,
                                    PhoneAccountHandle phoneAccountHandle, int... states) {
        return getNumCallsWithState(isSelfManaged ? CALL_FILTER_SELF_MANAGED : CALL_FILTER_MANAGED,
                excludeCall, phoneAccountHandle, states);
    }

    /**
     * Determines the number of calls matching the specified criteria.
     * @param callFilter indicates whether to include just managed calls
     *                   ({@link #CALL_FILTER_MANAGED}), self-managed calls
     *                   ({@link #CALL_FILTER_SELF_MANAGED}), or all calls
     *                   ({@link #CALL_FILTER_ALL}).
     * @param excludeCall Where {@code non-null}, this call is excluded from the count.
     * @param phoneAccountHandle Where {@code non-null}, calls for this {@link PhoneAccountHandle}
     *                           are excluded from the count.
     * @param states The list of {@link CallState}s to include in the count.
     * @return Count of calls matching criteria.
     */
    @VisibleForTesting
    public int getNumCallsWithState(final int callFilter, Call excludeCall,
                                    PhoneAccountHandle phoneAccountHandle, int... states) {

        Set<Integer> desiredStates = IntStream.of(states).boxed().collect(Collectors.toSet());

        Stream<Call> callsStream = mCalls.stream()
                .filter(call -> desiredStates.contains(call.getState()) &&
                        call.getParentCall() == null && !call.isExternalCall());

        if (callFilter == CALL_FILTER_MANAGED) {
            callsStream = callsStream.filter(call -> !call.isSelfManaged());
        } else if (callFilter == CALL_FILTER_SELF_MANAGED) {
            callsStream = callsStream.filter(call -> call.isSelfManaged());
        }

        // If a call to exclude was specified, filter it out.
        if (excludeCall != null) {
            callsStream = callsStream.filter(call -> call != excludeCall);
        }

        // If a phone account handle was specified, only consider calls for that phone account.
        if (phoneAccountHandle != null) {
            callsStream = callsStream.filter(
                    call -> phoneAccountHandle.equals(call.getTargetPhoneAccount()));
        }

        return (int) callsStream.count();
    }

    private boolean hasMaximumManagedLiveCalls(Call exceptCall) {
        return MAXIMUM_LIVE_CALLS <= getNumCallsWithState(false /* isSelfManaged */,
                exceptCall, null /* phoneAccountHandle */, LIVE_CALL_STATES);
    }

    private boolean hasMaximumSelfManagedCalls(Call exceptCall,
                                                   PhoneAccountHandle phoneAccountHandle) {
        return MAXIMUM_SELF_MANAGED_CALLS <= getNumCallsWithState(true /* isSelfManaged */,
                exceptCall, phoneAccountHandle, ANY_CALL_STATE);
    }

    private boolean hasMaximumManagedHoldingCalls(Call exceptCall) {
        return MAXIMUM_HOLD_CALLS <= getNumCallsWithState(false /* isSelfManaged */, exceptCall,
                null /* phoneAccountHandle */, CallState.ON_HOLD);
    }

    private boolean hasMaximumManagedRingingCalls(Call exceptCall) {
        return MAXIMUM_RINGING_CALLS <= getNumCallsWithState(false /* isSelfManaged */, exceptCall,
                null /* phoneAccountHandle */, CallState.RINGING);
    }

    private boolean hasMaximumSelfManagedRingingCalls(Call exceptCall,
                                                      PhoneAccountHandle phoneAccountHandle) {
        return MAXIMUM_RINGING_CALLS <= getNumCallsWithState(true /* isSelfManaged */, exceptCall,
                phoneAccountHandle, CallState.RINGING);
    }

    private boolean hasMaximumManagedOutgoingCalls(Call exceptCall) {
        return MAXIMUM_OUTGOING_CALLS <= getNumCallsWithState(false /* isSelfManaged */, exceptCall,
                null /* phoneAccountHandle */, OUTGOING_CALL_STATES);
    }

    private boolean hasMaximumManagedDialingCalls(Call exceptCall) {
        return MAXIMUM_DIALING_CALLS <= getNumCallsWithState(false /* isSelfManaged */, exceptCall,
                null /* phoneAccountHandle */, CallState.DIALING, CallState.PULLING);
    }

    /**
     * Given a {@link PhoneAccountHandle} determines if there are calls owned by any other
     * {@link PhoneAccountHandle}.
     * @param phoneAccountHandle The {@link PhoneAccountHandle} to check.
     * @return {@code true} if there are other calls, {@code false} otherwise.
     */
    public boolean hasCallsForOtherPhoneAccount(PhoneAccountHandle phoneAccountHandle) {
        return getNumCallsForOtherPhoneAccount(phoneAccountHandle) > 0;
    }

    /**
     * Determines the number of calls present for PhoneAccounts other than the one specified.
     * @param phoneAccountHandle The handle of the PhoneAccount.
     * @return Number of calls owned by other PhoneAccounts.
     */
    public int getNumCallsForOtherPhoneAccount(PhoneAccountHandle phoneAccountHandle) {
        return (int) mCalls.stream().filter(call ->
                !phoneAccountHandle.equals(call.getTargetPhoneAccount()) &&
                        call.getParentCall() == null &&
                        !call.isExternalCall()).count();
    }

    /**
     * Determines if there are any managed calls.
     * @return {@code true} if there are managed calls, {@code false} otherwise.
     */
    public boolean hasManagedCalls() {
        return mCalls.stream().filter(call -> !call.isSelfManaged() &&
                !call.isExternalCall()).count() > 0;
    }

    /**
     * Determines if there are any self-managed calls.
     * @return {@code true} if there are self-managed calls, {@code false} otherwise.
     */
    public boolean hasSelfManagedCalls() {
        return mCalls.stream().filter(call -> call.isSelfManaged()).count() > 0;
    }

    /**
     * Determines if there are any ongoing managed or self-managed calls.
     * Note: The {@link #ONGOING_CALL_STATES} are
     * @return {@code true} if there are ongoing managed or self-managed calls, {@code false}
     *      otherwise.
     */
    public boolean hasOngoingCalls() {
        return getNumCallsWithState(
                CALL_FILTER_ALL, null /* excludeCall */,
                null /* phoneAccountHandle */,
                ONGOING_CALL_STATES) > 0;
    }

    /**
     * Determines if there are any ongoing managed calls.
     * @return {@code true} if there are ongoing managed calls, {@code false} otherwise.
     */
    public boolean hasOngoingManagedCalls() {
        return getNumCallsWithState(
                CALL_FILTER_MANAGED, null /* excludeCall */,
                null /* phoneAccountHandle */,
                ONGOING_CALL_STATES) > 0;
    }

    /**
     * Determines if the system incoming call UI should be shown.
     * The system incoming call UI will be shown if the new incoming call is self-managed, and there
     * are ongoing calls for another PhoneAccount.
     * @param incomingCall The incoming call.
     * @return {@code true} if the system incoming call UI should be shown, {@code false} otherwise.
     */
    public boolean shouldShowSystemIncomingCallUi(Call incomingCall) {
        return incomingCall.isIncoming() && incomingCall.isSelfManaged() &&
                hasCallsForOtherPhoneAccount(incomingCall.getTargetPhoneAccount());
    }

    private boolean makeRoomForOutgoingCall(Call call, boolean isEmergency) {
        // Reject If there is any Incoming Call while initiating an
        // an Emergency Call.
        if (isEmergency && hasMaximumManagedRingingCalls(call)) {
            Call rinigingCall = getRingingCall();
            rinigingCall.reject(false, null);
        }
        if (hasMaximumManagedLiveCalls(call)) {
            // NOTE: If the amount of live calls changes beyond 1, this logic will probably
            // have to change.
            Call liveCall = getFirstCallWithState(LIVE_CALL_STATES);
            Log.i(this, "makeRoomForOutgoingCall call = " + call + " livecall = " +
                   liveCall);

            if (call == liveCall) {
                // If the call is already the foreground call, then we are golden.
                // This can happen after the user selects an account in the SELECT_PHONE_ACCOUNT
                // state since the call was already populated into the list.
                return true;
            }

            if (hasMaximumManagedOutgoingCalls(call)) {
                Call outgoingCall = getFirstCallWithState(OUTGOING_CALL_STATES);
                if (isEmergency && !outgoingCall.isEmergencyCall()) {
                    // Disconnect the current outgoing call if it's not an emergency call. If the
                    // user tries to make two outgoing calls to different emergency call numbers,
                    // we will try to connect the first outgoing call.
                    call.getAnalytics().setCallIsAdditional(true);
                    outgoingCall.getAnalytics().setCallIsInterrupted(true);
                    outgoingCall.disconnect();
                    // buffer this call in to mPendingMOEmerCall and do not initiate this call
                    // until the current live call "mDisconnectingCall" is disconnected
                    // successfully. Emergency Call would be initiated upon receiving the
                    // Disconnection response from lower layers.
                    return true;
                }
                if (outgoingCall.getState() == CallState.SELECT_PHONE_ACCOUNT) {
                    // If there is an orphaned call in the {@link CallState#SELECT_PHONE_ACCOUNT}
                    // state, just disconnect it since the user has explicitly started a new call.
                    call.getAnalytics().setCallIsAdditional(true);
                    outgoingCall.getAnalytics().setCallIsInterrupted(true);
                    outgoingCall.disconnect();
                    return true;
                }
                return false;
            }

            if (hasMaximumManagedHoldingCalls(call)) {
                // There is no more room for any more calls, unless it's an emergency.
                if (isEmergency) {
                    // Kill the current active call, this is easier then trying to disconnect a
                    // holding call and hold an active call.
                    call.getAnalytics().setCallIsAdditional(true);
                    liveCall.getAnalytics().setCallIsInterrupted(true);
                    liveCall.disconnect();
                    mDisconnectingCall = liveCall;
                    mPendingMOEmerCall = call;
                    return true;
                }
                return false;  // No more room!
            }

            // We have room for at least one more holding call at this point.

            // TODO: Remove once b/23035408 has been corrected.
            // If the live call is a conference, it will not have a target phone account set.  This
            // means the check to see if the live call has the same target phone account as the new
            // call will not cause us to bail early.  As a result, we'll end up holding the
            // ongoing conference call.  However, the ConnectionService is already doing that.  This
            // has caused problems with some carriers.  As a workaround until b/23035408 is
            // corrected, we will try and get the target phone account for one of the conference's
            // children and use that instead.
            PhoneAccountHandle liveCallPhoneAccount = liveCall.getTargetPhoneAccount();
            if (liveCallPhoneAccount == null && liveCall.isConference() &&
                    !liveCall.getChildCalls().isEmpty()) {
                liveCallPhoneAccount = getFirstChildPhoneAccount(liveCall);
                Log.i(this, "makeRoomForOutgoingCall: using child call PhoneAccount = " +
                        liveCallPhoneAccount);
            }

            // First thing, if we are trying to make a call with the same phone account as the live
            // call, then allow it so that the connection service can make its own decision about
            // how to handle the new call relative to the current one.
            if (Objects.equals(liveCallPhoneAccount, call.getTargetPhoneAccount())) {
                Log.i(this, "makeRoomForOutgoingCall: phoneAccount matches.");
                call.getAnalytics().setCallIsAdditional(true);
                liveCall.getAnalytics().setCallIsInterrupted(true);
                return true;
            } else if (call.getTargetPhoneAccount() == null) {
                // Without a phone account, we can't say reliably that the call will fail.
                // If the user chooses the same phone account as the live call, then it's
                // still possible that the call can be made (like with CDMA calls not supporting
                // hold but they still support adding a call by going immediately into conference
                // mode). Return true here and we'll run this code again after user chooses an
                // account.
                return true;
            }

            // Try to hold the live call before attempting the new outgoing call.
            if (liveCall.can(Connection.CAPABILITY_HOLD)) {
                Log.i(this, "makeRoomForOutgoingCall: holding live call.");
                call.getAnalytics().setCallIsAdditional(true);
                liveCall.getAnalytics().setCallIsInterrupted(true);
                liveCall.hold();
                return true;
            }

            // The live call cannot be held so we're out of luck here.  There's no room.
            return false;
        }
        return true;
    }

    /**
     * Given a call, find the first non-null phone account handle of its children.
     *
     * @param parentCall The parent call.
     * @return The first non-null phone account handle of the children, or {@code null} if none.
     */
    private PhoneAccountHandle getFirstChildPhoneAccount(Call parentCall) {
        for (Call childCall : parentCall.getChildCalls()) {
            PhoneAccountHandle childPhoneAccount = childCall.getTargetPhoneAccount();
            if (childPhoneAccount != null) {
                return childPhoneAccount;
            }
        }
        return null;
    }

    /**
     * Checks to see if the call should be on speakerphone and if so, set it.
     */
    private void maybeMoveToSpeakerPhone(Call call) {
        if (call.getStartWithSpeakerphoneOn()) {
            setAudioRoute(CallAudioState.ROUTE_SPEAKER);
            call.setStartWithSpeakerphoneOn(false);
        }
    }

    /**
     * Creates a new call for an existing connection.
     *
     * @param callId The id of the new call.
     * @param connection The connection information.
     * @return The new call.
     */
    Call createCallForExistingConnection(String callId, ParcelableConnection connection) {
        boolean isDowngradedConference = (connection.getConnectionProperties()
                & Connection.PROPERTY_IS_DOWNGRADED_CONFERENCE) != 0;
        Call call = new Call(
                callId,
                mContext,
                this,
                mLock,
                mConnectionServiceRepository,
                mContactsAsyncHelper,
                mCallerInfoAsyncQueryFactory,
                mPhoneNumberUtilsAdapter,
                connection.getHandle() /* handle */,
                null /* gatewayInfo */,
                null /* connectionManagerPhoneAccount */,
                connection.getPhoneAccount(), /* targetPhoneAccountHandle */
                Call.CALL_DIRECTION_UNDEFINED /* callDirection */,
                false /* forceAttachToExistingConnection */,
                isDowngradedConference /* isConference */,
                connection.getConnectTimeMillis() /* connectTimeMillis */);

        call.initAnalytics();
        call.getAnalytics().setCreatedFromExistingConnection(true);

        setCallState(call, Call.getStateFromConnectionState(connection.getState()),
                "existing connection");
        call.setConnectionCapabilities(connection.getConnectionCapabilities());
        call.setConnectionProperties(connection.getConnectionProperties());
        call.setCallerDisplayName(connection.getCallerDisplayName(),
                connection.getCallerDisplayNamePresentation());
        call.addListener(this);

        // In case this connection was added via a ConnectionManager, keep track of the original
        // Connection ID as created by the originating ConnectionService.
        Bundle extras = connection.getExtras();
        if (extras != null && extras.containsKey(Connection.EXTRA_ORIGINAL_CONNECTION_ID)) {
            call.setOriginalConnectionId(extras.getString(Connection.EXTRA_ORIGINAL_CONNECTION_ID));
        }
        addCall(call);

        return call;
    }

    /**
     * Determines whether Telecom already knows about a Connection added via the
     * {@link android.telecom.ConnectionService#addExistingConnection(PhoneAccountHandle,
     * Connection)} API via a ConnectionManager.
     *
     * See {@link Connection#EXTRA_ORIGINAL_CONNECTION_ID}.
     * @param originalConnectionId The new connection ID to check.
     * @return {@code true} if this connection is already known by Telecom.
     */
    Call getAlreadyAddedConnection(String originalConnectionId) {
        Optional<Call> existingCall = mCalls.stream()
                .filter(call -> originalConnectionId.equals(call.getOriginalConnectionId()) ||
                            originalConnectionId.equals(call.getId()))
                .findFirst();

        if (existingCall.isPresent()) {
            Log.i(this, "isExistingConnectionAlreadyAdded - call %s already added with id %s",
                    originalConnectionId, existingCall.get().getId());
            return existingCall.get();
        }

        return null;
    }

    /**
     * @return A new unique telecom call Id.
     */
    private String getNextCallId() {
        synchronized(mLock) {
            return TELECOM_CALL_ID_PREFIX + (++mCallId);
        }
    }

    public int getNextRttRequestId() {
        synchronized (mLock) {
            return (++mRttRequestId);
        }
    }

    /**
     * Callback when foreground user is switched. We will reload missed call in all profiles
     * including the user itself. There may be chances that profiles are not started yet.
     */
    @VisibleForTesting
    public void onUserSwitch(UserHandle userHandle) {
        mCurrentUserHandle = userHandle;
        mMissedCallNotifier.setCurrentUserHandle(userHandle);
        final UserManager userManager = UserManager.get(mContext);
        List<UserInfo> profiles = userManager.getEnabledProfiles(userHandle.getIdentifier());
        for (UserInfo profile : profiles) {
            reloadMissedCallsOfUser(profile.getUserHandle());
        }
    }

    /**
     * Because there may be chances that profiles are not started yet though its parent user is
     * switched, we reload missed calls of profile that are just started here.
     */
    void onUserStarting(UserHandle userHandle) {
        if (UserUtil.isProfile(mContext, userHandle)) {
            reloadMissedCallsOfUser(userHandle);
        }
    }

    public TelecomSystem.SyncRoot getLock() {
        return mLock;
    }

    private void reloadMissedCallsOfUser(UserHandle userHandle) {
        mMissedCallNotifier.reloadFromDatabase(mCallerInfoLookupHelper,
                new MissedCallNotifier.CallInfoFactory(), userHandle);
    }

    public void onBootCompleted() {
        mMissedCallNotifier.reloadAfterBootComplete(mCallerInfoLookupHelper,
                new MissedCallNotifier.CallInfoFactory());
    }

    public boolean isIncomingCallPermitted(PhoneAccountHandle phoneAccountHandle) {
        return isIncomingCallPermitted(null /* excludeCall */, phoneAccountHandle);
    }

    public boolean isIncomingCallPermitted(Call excludeCall,
                                           PhoneAccountHandle phoneAccountHandle) {
        if (phoneAccountHandle == null) {
            return false;
        }
        PhoneAccount phoneAccount =
                mPhoneAccountRegistrar.getPhoneAccountUnchecked(phoneAccountHandle);
        if (phoneAccount == null) {
            return false;
        }

        if (!phoneAccount.isSelfManaged()) {
            return !hasMaximumManagedRingingCalls(excludeCall) &&
                    !hasMaximumManagedHoldingCalls(excludeCall);
        } else {
            return !hasEmergencyCall() &&
                    !hasMaximumSelfManagedRingingCalls(excludeCall, phoneAccountHandle) &&
                    !hasMaximumSelfManagedCalls(excludeCall, phoneAccountHandle);
        }
    }

    public boolean isOutgoingCallPermitted(PhoneAccountHandle phoneAccountHandle) {
        return isOutgoingCallPermitted(null /* excludeCall */, phoneAccountHandle);
    }

    public boolean isOutgoingCallPermitted(Call excludeCall,
                                           PhoneAccountHandle phoneAccountHandle) {
        if (phoneAccountHandle == null) {
            return false;
        }
        PhoneAccount phoneAccount =
                mPhoneAccountRegistrar.getPhoneAccountUnchecked(phoneAccountHandle);
        if (phoneAccount == null) {
            return false;
        }

        if (!phoneAccount.isSelfManaged()) {
            return !hasMaximumManagedOutgoingCalls(excludeCall) &&
                    !hasMaximumManagedDialingCalls(excludeCall) &&
                    !hasMaximumManagedLiveCalls(excludeCall) &&
                    !hasMaximumManagedHoldingCalls(excludeCall);
        } else {
            // Only permit outgoing calls if there is no ongoing emergency calls and all other calls
            // are associated with the current PhoneAccountHandle.
            return !hasEmergencyCall() &&
                    !hasMaximumSelfManagedCalls(excludeCall, phoneAccountHandle) &&
                    !hasCallsForOtherPhoneAccount(phoneAccountHandle) &&
                    !hasManagedCalls();
        }
    }

    /**
     * Blocks execution until all Telecom handlers have completed their current work.
     */
    public void waitOnHandlers() {
        CountDownLatch mainHandlerLatch = new CountDownLatch(3);
        mHandler.post(() -> {
            mainHandlerLatch.countDown();
        });
        mCallAudioManager.getCallAudioModeStateMachine().getHandler().post(() -> {
            mainHandlerLatch.countDown();
        });
        mCallAudioManager.getCallAudioRouteStateMachine().getHandler().post(() -> {
            mainHandlerLatch.countDown();
        });

        try {
            mainHandlerLatch.await(HANDLER_WAIT_TIMEOUT, TimeUnit.MILLISECONDS);
        } catch (InterruptedException e) {
            Log.w(this, "waitOnHandlers: interrupted %s", e);
        }
    }

    /**
     * Used to confirm creation of an outgoing call which was marked as pending confirmation in
     * {@link #startOutgoingCall(Uri, PhoneAccountHandle, Bundle, UserHandle, Intent)}.
     * Called via {@link TelecomBroadcastIntentProcessor} for a call which was confirmed via
     * {@link ConfirmCallDialogActivity}.
     * @param callId The call ID of the call to confirm.
     */
    public void confirmPendingCall(String callId) {
        Log.i(this, "confirmPendingCall: callId=%s", callId);
        if (mPendingCall != null && mPendingCall.getId().equals(callId)) {
            Log.addEvent(mPendingCall, LogUtils.Events.USER_CONFIRMED);
            addCall(mPendingCall);

            // We are going to place the new outgoing call, so disconnect any ongoing self-managed
            // calls which are ongoing at this time.
            disconnectSelfManagedCalls();

            // Kick of the new outgoing call intent from where it left off prior to confirming the
            // call.
            CallIntentProcessor.sendNewOutgoingCallIntent(mContext, mPendingCall, this,
                    mPendingCall.getOriginalCallIntent());
            mPendingCall = null;
        }
    }

    /**
     * Used to cancel an outgoing call which was marked as pending confirmation in
     * {@link #startOutgoingCall(Uri, PhoneAccountHandle, Bundle, UserHandle, Intent)}.
     * Called via {@link TelecomBroadcastIntentProcessor} for a call which was confirmed via
     * {@link ConfirmCallDialogActivity}.
     * @param callId The call ID of the call to cancel.
     */
    public void cancelPendingCall(String callId) {
        Log.i(this, "cancelPendingCall: callId=%s", callId);
        if (mPendingCall != null && mPendingCall.getId().equals(callId)) {
            Log.addEvent(mPendingCall, LogUtils.Events.USER_CANCELLED);
            markCallAsDisconnected(mPendingCall, new DisconnectCause(DisconnectCause.CANCELED));
            markCallAsRemoved(mPendingCall);
            mPendingCall = null;
        }
    }

    /**
     * Called from {@link #startOutgoingCall(Uri, PhoneAccountHandle, Bundle, UserHandle, Intent)} when
     * a managed call is added while there are ongoing self-managed calls.  Starts
     * {@link ConfirmCallDialogActivity} to prompt the user to see if they wish to place the
     * outgoing call or not.
     * @param call The call to confirm.
     */
    private void startCallConfirmation(Call call) {
        if (mPendingCall != null) {
            Log.i(this, "startCallConfirmation: call %s is already pending; disconnecting %s",
                    mPendingCall.getId(), call.getId());
            markCallDisconnectedDueToSelfManagedCall(call);
            return;
        }
        Log.addEvent(call, LogUtils.Events.USER_CONFIRMATION);
        mPendingCall = call;

        // Figure out the name of the app in charge of the self-managed call(s).
        Call selfManagedCall = mCalls.stream()
                .filter(c -> c.isSelfManaged())
                .findFirst()
                .orElse(null);
        CharSequence ongoingAppName = "";
        if (selfManagedCall != null) {
            ongoingAppName = selfManagedCall.getTargetPhoneAccountLabel();
        }
        Log.i(this, "startCallConfirmation: callId=%s, ongoingApp=%s", call.getId(),
                ongoingAppName);

        Intent confirmIntent = new Intent(mContext, ConfirmCallDialogActivity.class);
        confirmIntent.putExtra(ConfirmCallDialogActivity.EXTRA_OUTGOING_CALL_ID, call.getId());
        confirmIntent.putExtra(ConfirmCallDialogActivity.EXTRA_ONGOING_APP_NAME, ongoingAppName);
        confirmIntent.setFlags(Intent.FLAG_ACTIVITY_NEW_TASK);
        mContext.startActivityAsUser(confirmIntent, UserHandle.CURRENT);
    }

    /**
     * Disconnects all self-managed calls.
     */
    private void disconnectSelfManagedCalls() {
        // Disconnect all self-managed calls to make priority for emergency call.
        // Use Call.disconnect() to command the ConnectionService to disconnect the calls.
        // CallsManager.markCallAsDisconnected doesn't actually tell the ConnectionService to
        // disconnect.
        mCalls.stream()
                .filter(c -> c.isSelfManaged())
                .forEach(c -> c.disconnect());
    }

    /**
     * Dumps the state of the {@link CallsManager}.
     *
     * @param pw The {@code IndentingPrintWriter} to write the state to.
     */
    public void dump(IndentingPrintWriter pw) {
        mContext.enforceCallingOrSelfPermission(android.Manifest.permission.DUMP, TAG);
        if (mCalls != null) {
            pw.println("mCalls: ");
            pw.increaseIndent();
            for (Call call : mCalls) {
                pw.println(call);
            }
            pw.decreaseIndent();
        }

        if (mPendingCall != null) {
            pw.print("mPendingCall:");
            pw.println(mPendingCall.getId());
        }

        if (mCallAudioManager != null) {
            pw.println("mCallAudioManager:");
            pw.increaseIndent();
            mCallAudioManager.dump(pw);
            pw.decreaseIndent();
        }

        if (mTtyManager != null) {
            pw.println("mTtyManager:");
            pw.increaseIndent();
            mTtyManager.dump(pw);
            pw.decreaseIndent();
        }

        if (mInCallController != null) {
            pw.println("mInCallController:");
            pw.increaseIndent();
            mInCallController.dump(pw);
            pw.decreaseIndent();
        }

        if (mDefaultDialerCache != null) {
            pw.println("mDefaultDialerCache:");
            pw.increaseIndent();
            mDefaultDialerCache.dumpCache(pw);
            pw.decreaseIndent();
        }

        if (mConnectionServiceRepository != null) {
            pw.println("mConnectionServiceRepository:");
            pw.increaseIndent();
            mConnectionServiceRepository.dump(pw);
            pw.decreaseIndent();
        }
    }

    /**
    * For some disconnected causes, we show a dialog when it's a mmi code or potential mmi code.
    *
    * @param call The call.
    */
    private void maybeShowErrorDialogOnDisconnect(Call call) {
        if (call.getState() == CallState.DISCONNECTED && (isPotentialMMICode(call.getHandle())
                || isPotentialInCallMMICode(call.getHandle()))) {
            DisconnectCause disconnectCause = call.getDisconnectCause();
            if (!TextUtils.isEmpty(disconnectCause.getDescription()) && (disconnectCause.getCode()
                    == DisconnectCause.ERROR)) {
                Intent errorIntent = new Intent(mContext, ErrorDialogActivity.class);
                errorIntent.putExtra(ErrorDialogActivity.ERROR_MESSAGE_STRING_EXTRA,
                        disconnectCause.getDescription());
                errorIntent.setFlags(Intent.FLAG_ACTIVITY_NEW_TASK);
                mContext.startActivityAsUser(errorIntent, UserHandle.CURRENT);
            }
        }
    }

    private void setIntentExtrasAndStartTime(Call call, Bundle extras) {
      // Create our own instance to modify (since extras may be Bundle.EMPTY)
      extras = new Bundle(extras);

      // Specifies the time telecom began routing the call. This is used by the dialer for
      // analytics.
      extras.putLong(TelecomManager.EXTRA_CALL_TELECOM_ROUTING_START_TIME_MILLIS,
              SystemClock.elapsedRealtime());

      call.setIntentExtras(extras);
    }

    /**
     * Notifies the {@link android.telecom.ConnectionService} associated with a
     * {@link PhoneAccountHandle} that the attempt to create a new connection has failed.
     *
     * @param phoneAccountHandle The {@link PhoneAccountHandle}.
     * @param call The {@link Call} which could not be added.
     */
    private void notifyCreateConnectionFailed(PhoneAccountHandle phoneAccountHandle, Call call) {
        if (phoneAccountHandle == null) {
            return;
        }
        ConnectionServiceWrapper service = mConnectionServiceRepository.getService(
                phoneAccountHandle.getComponentName(), phoneAccountHandle.getUserHandle());
        if (service == null) {
            Log.i(this, "Found no connection service.");
            return;
        } else {
            call.setConnectionService(service);
            service.createConnectionFailed(call);
        }
    }

    public void clearPendingMOEmergencyCall() {
        mPendingMOEmerCall = null;
        mDisconnectingCall = null;
    }

    private void broadcastUnregisterIntent(PhoneAccountHandle accountHandle) {
        Intent intent =
                new Intent(TelecomManager.ACTION_PHONE_ACCOUNT_UNREGISTERED);
        intent.addFlags(Intent.FLAG_RECEIVER_INCLUDE_BACKGROUND);
        intent.putExtra(
                TelecomManager.EXTRA_PHONE_ACCOUNT_HANDLE, accountHandle);
        Log.i(this, "Sending phone-account %s unregistered intent as user", accountHandle);
        mContext.sendBroadcastAsUser(intent, UserHandle.ALL,
                PERMISSION_PROCESS_PHONE_ACCOUNT_REGISTRATION);

        String dialerPackage = mDefaultDialerCache.getDefaultDialerApplication(
                getCurrentUserHandle().getIdentifier());
        if (!TextUtils.isEmpty(dialerPackage)) {
            Intent directedIntent = new Intent(TelecomManager.ACTION_PHONE_ACCOUNT_UNREGISTERED)
                    .setPackage(dialerPackage);
            directedIntent.putExtra(
                    TelecomManager.EXTRA_PHONE_ACCOUNT_HANDLE, accountHandle);
            Log.i(this, "Sending phone-account unregistered intent to default dialer");
            mContext.sendBroadcastAsUser(directedIntent, UserHandle.ALL, null);
        }
        return ;
    }

    private void broadcastRegisterIntent(PhoneAccountHandle accountHandle) {
        Intent intent = new Intent(
                TelecomManager.ACTION_PHONE_ACCOUNT_REGISTERED);
        intent.addFlags(Intent.FLAG_RECEIVER_INCLUDE_BACKGROUND);
        intent.putExtra(TelecomManager.EXTRA_PHONE_ACCOUNT_HANDLE,
                accountHandle);
        Log.i(this, "Sending phone-account %s registered intent as user", accountHandle);
        mContext.sendBroadcastAsUser(intent, UserHandle.ALL,
                PERMISSION_PROCESS_PHONE_ACCOUNT_REGISTRATION);

        String dialerPackage = mDefaultDialerCache.getDefaultDialerApplication(
                getCurrentUserHandle().getIdentifier());
        if (!TextUtils.isEmpty(dialerPackage)) {
            Intent directedIntent = new Intent(TelecomManager.ACTION_PHONE_ACCOUNT_REGISTERED)
                    .setPackage(dialerPackage);
            directedIntent.putExtra(
                    TelecomManager.EXTRA_PHONE_ACCOUNT_HANDLE, accountHandle);
            Log.i(this, "Sending phone-account registered intent to default dialer");
            mContext.sendBroadcastAsUser(directedIntent, UserHandle.ALL, null);
        }
        return ;
    }
}<|MERGE_RESOLUTION|>--- conflicted
+++ resolved
@@ -1133,20 +1133,16 @@
                 && !needsAccountSelection) {
             // Do not add the call if it is a potential MMI code.
             call.addListener(this);
-<<<<<<< HEAD
-        // If call is Emergency type and marked it as Pending, call would not be added
-        // in mCalls here. It will be handled when the current active call (mDisconnectingCall)
-        // is disconnected successfully.
-        } else if (!mCalls.contains(call) && mPendingMOEmerCall == null) {
-=======
         } else if (!isSelfManaged && hasSelfManagedCalls() && !call.isEmergencyCall()) {
             // Adding a managed call and there are ongoing self-managed call(s).
             call.setOriginalCallIntent(originalIntent);
             startCallConfirmation(call);
             return null;
-        } else if (!mCalls.contains(call)) {
->>>>>>> 8a8b495d
-            // We check if mCalls already contains the call because we could potentially be reusing
+            // If call is Emergency type and marked it as Pending, call would not be added
+            // in mCalls here. It will be handled when the current active call (mDisconnectingCall)
+            // is disconnected successfully.
+         } else if (!mCalls.contains(call) && mPendingMOEmerCall == null) {
+             // We check if mCalls already contains the call because we could potentially be reusing
             // a call which was previously added (See {@link #reuseOutgoingCall}).
             addCall(call);
         }
