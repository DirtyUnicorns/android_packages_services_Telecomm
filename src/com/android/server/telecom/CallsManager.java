/*
 * Copyright (C) 2013 The Android Open Source Project
 *
 * Licensed under the Apache License, Version 2.0 (the "License");
 * you may not use this file except in compliance with the License.
 * You may obtain a copy of the License at
 *
 *      http://www.apache.org/licenses/LICENSE-2.0
 *
 * Unless required by applicable law or agreed to in writing, software
 * distributed under the License is distributed on an "AS IS" BASIS,
 * WITHOUT WARRANTIES OR CONDITIONS OF ANY KIND, either express or implied.
 * See the License for the specific language governing permissions and
 * limitations under the License.
 */

package com.android.server.telecom;

import android.content.Context;
import android.content.Intent;
import android.net.Uri;
import android.os.Bundle;
import android.os.Handler;
import android.os.Message;
import android.os.SystemProperties;

import android.provider.CallLog.Calls;
import android.telecom.AudioState;
import android.telecom.CallState;
import android.telecom.Conference;
import android.telecom.Connection;
import android.telecom.DisconnectCause;
import android.telecom.GatewayInfo;
import android.telecom.Conference;
import android.telecom.ParcelableConference;
import android.telecom.ParcelableConnection;
import android.telecom.PhoneAccount;
import android.telecom.PhoneAccountHandle;
import android.telecom.TelecomManager;
import android.telecom.VideoProfile;
import android.telephony.PhoneNumberUtils;
import android.telephony.TelephonyManager;

import com.android.internal.telephony.PhoneConstants;
import com.android.internal.telephony.TelephonyProperties;
import com.android.internal.util.IndentingPrintWriter;

import com.google.common.collect.ImmutableCollection;
import com.google.common.collect.ImmutableList;

import java.util.Collections;
import java.util.HashSet;
import java.util.List;
import java.util.Objects;
import java.util.Set;
import java.util.concurrent.ConcurrentHashMap;

/**
 * Singleton.
 *
 * NOTE: by design most APIs are package private, use the relevant adapter/s to allow
 * access from other packages specifically refraining from passing the CallsManager instance
 * beyond the com.android.server.telecom package boundary.
 */
public final class CallsManager extends Call.ListenerBase {

    // TODO: Consider renaming this CallsManagerPlugin.
    interface CallsManagerListener {
        void onCallAdded(Call call);
        void onCallRemoved(Call call);
        void onCallStateChanged(Call call, int oldState, int newState);
        void onCallExtrasUpdated(Call call);
        void onConnectionServiceChanged(
                Call call,
                ConnectionServiceWrapper oldService,
                ConnectionServiceWrapper newService);
        void onIncomingCallAnswered(Call call);
        void onIncomingCallRejected(Call call, boolean rejectWithMessage, String textMessage);
        void onForegroundCallChanged(Call oldForegroundCall, Call newForegroundCall);
        void onAudioStateChanged(AudioState oldAudioState, AudioState newAudioState);
        void onRingbackRequested(Call call, boolean ringback);
        void onIsConferencedChanged(Call call);
        void onIsVoipAudioModeChanged(Call call);
        void onVideoStateChanged(Call call);
        void onCallSubstateChanged(Call call);
        void onCanAddCallChanged(boolean canAddCall);
    }

    /**
     * Singleton instance of the {@link CallsManager}, initialized from {@link TelecomService}.
     */
    private static CallsManager sInstance = null;

    private static final String TAG = "CallsManager";

    private static final int MAXIMUM_LIVE_CALLS = 1;
    private static final int MAXIMUM_HOLD_CALLS = 1;
    private static final int MAXIMUM_RINGING_CALLS = 1;
    private static final int MAXIMUM_OUTGOING_CALLS = 1;
    private static final int MAXIMUM_DSDA_LIVE_CALLS = 2;
    private static final int MAXIMUM_DSDA_HOLD_CALLS = 2;
    private static final int MAXIMUM_TOP_LEVEL_CALLS = 2;

    private static final int[] OUTGOING_CALL_STATES =
            {CallState.CONNECTING, CallState.DIALING};

    private static final int[] LIVE_CALL_STATES =
            {CallState.CONNECTING, CallState.DIALING, CallState.ACTIVE};

    /**
     * The main call repository. Keeps an instance of all live calls. New incoming and outgoing
     * calls are added to the map and removed when the calls move to the disconnected state.
    *
     * ConcurrentHashMap constructor params: 8 is initial table size, 0.9f is
     * load factor before resizing, 1 means we only expect a single thread to
     * access the map so make only a single shard
     */
    private final Set<Call> mCalls = Collections.newSetFromMap(
            new ConcurrentHashMap<Call, Boolean>(8, 0.9f, 1));

    private final ConnectionServiceRepository mConnectionServiceRepository;
    private final DtmfLocalTonePlayer mDtmfLocalTonePlayer;
    private final InCallController mInCallController;
    private final CallAudioManager mCallAudioManager;
    private final Ringer mRinger;
    // For this set initial table size to 16 because we add 13 listeners in
    // the CallsManager constructor.
    private final Set<CallsManagerListener> mListeners = Collections.newSetFromMap(
            new ConcurrentHashMap<CallsManagerListener, Boolean>(16, 0.9f, 1));
    private final HeadsetMediaButton mHeadsetMediaButton;
    private final WiredHeadsetManager mWiredHeadsetManager;
    private final TtyManager mTtyManager;
    private final ProximitySensorManager mProximitySensorManager;
    private final PhoneStateBroadcaster mPhoneStateBroadcaster;
    private final CallLogManager mCallLogManager;
    private final Context mContext;
    private final PhoneAccountRegistrar mPhoneAccountRegistrar;
    private final MissedCallNotifier mMissedCallNotifier;
    private final Set<Call> mLocallyDisconnectingCalls = new HashSet<>();

    private boolean mCanAddCall = true;

    /**
     * The call the user is currently interacting with. This is the call that should have audio
     * focus and be visible in the in-call UI.
     */
    private Call mForegroundCall;
    private InCallTonePlayer.Factory mPlayerFactory;

    private static final int LCH_PLAY_DTMF = 56;
    private static final int LCH_STOP_DTMF = 57;
    private static final int LCH_DTMF_PERIODICITY = 3000;
    private static final int LCH_DTMF_PERIOD = 500;
    private static final int PHONE_START_MSIM_INCALL_TONE = 55;
    private static final String sSupervisoryCallHoldToneConfig =
            SystemProperties.get("persist.radio.sch_tone", "none");

    private String mLchSub = null;

    private InCallTonePlayer mLocalCallReminderTonePlayer = null;
    private InCallTonePlayer mSupervisoryCallHoldTonePlayer = null;
    private String mSubInConversation = null;

    private Runnable mStopTone;

    /** Singleton accessor. */
    static CallsManager getInstance() {
        return sInstance;
    }

    /**
     * Sets the static singleton instance.
     *
     * @param instance The instance to set.
     */
    static void initialize(CallsManager instance) {
        sInstance = instance;
    }

    /**
     * Initializes the required Telecom components.
     */
     CallsManager(Context context, MissedCallNotifier missedCallNotifier,
             PhoneAccountRegistrar phoneAccountRegistrar) {
        mContext = context;
        mPhoneAccountRegistrar = phoneAccountRegistrar;
        mMissedCallNotifier = missedCallNotifier;
        StatusBarNotifier statusBarNotifier = new StatusBarNotifier(context, this);
        mWiredHeadsetManager = new WiredHeadsetManager(context);
        mCallAudioManager = new CallAudioManager(context, statusBarNotifier, mWiredHeadsetManager);
        InCallTonePlayer.Factory playerFactory = new InCallTonePlayer.Factory(mCallAudioManager);
        mPlayerFactory = playerFactory;
        mRinger = new Ringer(mCallAudioManager, this, playerFactory, context);
        mHeadsetMediaButton = new HeadsetMediaButton(context, this);
        mTtyManager = new TtyManager(context, mWiredHeadsetManager);
        mProximitySensorManager = new ProximitySensorManager(context);
        mPhoneStateBroadcaster = new PhoneStateBroadcaster();
        mCallLogManager = new CallLogManager(context);
        mInCallController = new InCallController(context);
        mDtmfLocalTonePlayer = new DtmfLocalTonePlayer(context);
        mConnectionServiceRepository = new ConnectionServiceRepository(mPhoneAccountRegistrar,
                context);

        mListeners.add(statusBarNotifier);
        mListeners.add(mCallLogManager);
        mListeners.add(mPhoneStateBroadcaster);
        mListeners.add(mInCallController);
        mListeners.add(mRinger);
        mListeners.add(new RingbackPlayer(this, playerFactory));
        mListeners.add(new InCallToneMonitor(playerFactory, this));
        mListeners.add(mCallAudioManager);
        mListeners.add(missedCallNotifier);
        mListeners.add(mDtmfLocalTonePlayer);
        mListeners.add(mHeadsetMediaButton);
        mListeners.add(RespondViaSmsManager.getInstance());
        mListeners.add(mProximitySensorManager);
    }

    @Override
    public void onSuccessfulOutgoingCall(Call call, int callState) {
        Log.v(this, "onSuccessfulOutgoingCall, %s", call);

        setCallState(call, callState);
        if (!mCalls.contains(call)) {
            // Call was not added previously in startOutgoingCall due to it being a potential MMI
            // code, so add it now.
            addCall(call);
        }

        // The call's ConnectionService has been updated.
        for (CallsManagerListener listener : mListeners) {
            listener.onConnectionServiceChanged(call, null, call.getConnectionService());
        }

        markCallAsDialing(call);
    }

    @Override
    public void onFailedOutgoingCall(Call call, DisconnectCause disconnectCause) {
        Log.v(this, "onFailedOutgoingCall, call: %s", call);

        markCallAsRemoved(call);
    }

    @Override
    public void onSuccessfulIncomingCall(Call incomingCall) {
        Log.d(this, "onSuccessfulIncomingCall");
        setCallState(incomingCall, CallState.RINGING);

        if (hasMaximumRingingCalls(incomingCall.getTargetPhoneAccount().getId())) {
            incomingCall.reject(false, null);
            // since the call was not added to the list of calls, we have to call the missed
            // call notifier and the call logger manually.
            mMissedCallNotifier.showMissedCallNotification(incomingCall);
            mCallLogManager.logCall(incomingCall, Calls.MISSED_TYPE);
        } else {
            incomingCall.mIsActiveSub = true;
            addCall(incomingCall);
            setActiveSubscription(incomingCall.getTargetPhoneAccount().getId());
        }
    }

    @Override
    public void onFailedIncomingCall(Call call) {
        setCallState(call, CallState.DISCONNECTED);
        call.removeListener(this);
    }

    @Override
    public void onSuccessfulUnknownCall(Call call, int callState) {
        setCallState(call, callState);
        Log.i(this, "onSuccessfulUnknownCall for call %s", call);
        addCall(call);
    }

    @Override
    public void onFailedUnknownCall(Call call) {
        Log.i(this, "onFailedUnknownCall for call %s", call);
        setCallState(call, CallState.DISCONNECTED);
        call.removeListener(this);
    }

    @Override
    public void onRingbackRequested(Call call, boolean ringback) {
        for (CallsManagerListener listener : mListeners) {
            listener.onRingbackRequested(call, ringback);
        }
    }

    @Override
    public void onPostDialWait(Call call, String remaining) {
        mInCallController.onPostDialWait(call, remaining);
    }

    @Override
    public void onPostDialChar(final Call call, char nextChar) {
        if (PhoneNumberUtils.is12Key(nextChar)) {
            // Play tone if it is one of the dialpad digits, canceling out the previously queued
            // up stopTone runnable since playing a new tone automatically stops the previous tone.
            if (mStopTone != null) {
                mHandler.removeCallbacks(mStopTone);
            }

            mDtmfLocalTonePlayer.playTone(call, nextChar);

            mStopTone = new Runnable() {
                @Override
                public void run() {
                    // Set a timeout to stop the tone in case there isn't another tone to follow.
                    mDtmfLocalTonePlayer.stopTone(call);
                }
            };
            mHandler.postDelayed(
                    mStopTone,
                    Timeouts.getDelayBetweenDtmfTonesMillis(mContext.getContentResolver()));
        } else if (nextChar == 0 || nextChar == TelecomManager.DTMF_CHARACTER_WAIT ||
                nextChar == TelecomManager.DTMF_CHARACTER_PAUSE) {
            // Stop the tone if a tone is playing, removing any other stopTone callbacks since
            // the previous tone is being stopped anyway.
            if (mStopTone != null) {
                mHandler.removeCallbacks(mStopTone);
            }
            mDtmfLocalTonePlayer.stopTone(call);
        } else {
            Log.w(this, "onPostDialChar: invalid value %d", nextChar);
        }
    }

    @Override
    public void onParentChanged(Call call) {
        // parent-child relationship affects which call should be foreground, so do an update.
        updateCallsManagerState();
        for (CallsManagerListener listener : mListeners) {
            listener.onIsConferencedChanged(call);
        }
    }

    @Override
    public void onChildrenChanged(Call call) {
        // parent-child relationship affects which call should be foreground, so do an update.
        updateCallsManagerState();
        for (CallsManagerListener listener : mListeners) {
            listener.onIsConferencedChanged(call);
        }
    }

    @Override
    public void onIsVoipAudioModeChanged(Call call) {
        for (CallsManagerListener listener : mListeners) {
            listener.onIsVoipAudioModeChanged(call);
        }
    }

    @Override
    public void onVideoStateChanged(Call call) {
        for (CallsManagerListener listener : mListeners) {
            listener.onVideoStateChanged(call);
        }
    }

    @Override
    public void onCallSubstateChanged(Call call) {
        for (CallsManagerListener listener : mListeners) {
            listener.onCallSubstateChanged(call);
        }
    }

    ImmutableCollection<Call> getCalls() {
        return ImmutableList.copyOf(mCalls);
    }

    Call getForegroundCall() {
        return mForegroundCall;
    }

    Ringer getRinger() {
        return mRinger;
    }

    InCallController getInCallController() {
        return mInCallController;
    }

    boolean hasEmergencyCall() {
        for (Call call : mCalls) {
            if (call.isEmergencyCall()) {
                return true;
            }
        }
        return false;
    }

    AudioState getAudioState() {
        return mCallAudioManager.getAudioState();
    }

    boolean isTtySupported() {
        return mTtyManager.isTtySupported();
    }

    int getCurrentTtyMode() {
        return mTtyManager.getCurrentTtyMode();
    }

    void addListener(CallsManagerListener listener) {
        mListeners.add(listener);
    }

    void removeListener(CallsManagerListener listener) {
        mListeners.remove(listener);
    }

    /**
     * Starts the process to attach the call to a connection service.
     *
     * @param phoneAccountHandle The phone account which contains the component name of the
     *        connection service to use for this call.
     * @param extras The optional extras Bundle passed with the intent used for the incoming call.
     */
    void processIncomingCallIntent(PhoneAccountHandle phoneAccountHandle, Bundle extras) {
        Log.d(this, "processIncomingCallIntent");
        Uri handle = extras.getParcelable(TelephonyManager.EXTRA_INCOMING_NUMBER);
        Call call = new Call(
                mContext,
                mConnectionServiceRepository,
                handle,
                null /* gatewayInfo */,
                null /* connectionManagerPhoneAccount */,
                phoneAccountHandle,
                true /* isIncoming */,
                false /* isConference */);

        call.setExtras(extras);
        // TODO: Move this to be a part of addCall()
        call.addListener(this);
        call.startCreateConnection(mPhoneAccountRegistrar);
    }

    void addNewUnknownCall(PhoneAccountHandle phoneAccountHandle, Bundle extras) {
        Uri handle = extras.getParcelable(TelecomManager.EXTRA_UNKNOWN_CALL_HANDLE);
        String state = extras.getString(TelecomManager.EXTRA_UNKNOWN_CALL_STATE);

        Log.i(this, "addNewUnknownCall with handle: %s", Log.pii(handle));
        Call call = new Call(
                mContext,
                mConnectionServiceRepository,
                handle,
                null /* gatewayInfo */,
                null /* connectionManagerPhoneAccount */,
                phoneAccountHandle,
                // Use onCreateIncomingConnection in TelephonyConnectionService, so that we attach
                // to the existing connection instead of trying to create a new one.
                true /* isIncoming */,
                false /* isConference */);
        call.setConnectTimeMillis(System.currentTimeMillis());
        call.setIsUnknown(true);
        call.setState(convertState(state));
        call.setExtras(extras);
        call.addListener(this);
        call.startCreateConnection(mPhoneAccountRegistrar);
    }


    private int convertState(String state) {
        if (state == null) {
            return CallState.RINGING;
        } else if (state.compareTo("ACTIVE") == 0) {
            return CallState.ACTIVE;
        } else if (state.compareTo("HOLDING") == 0) {
            return CallState.ON_HOLD;
        } else if (state.compareTo("DIALING") == 0) {
            return CallState.DIALING;
        }  else if (state.compareTo("ALERTING") == 0) {
            return CallState.RINGING;
        }  else if (state.compareTo("INCOMING") == 0) {
            return CallState.RINGING;
        }  else if (state.compareTo("DISCONNECTED") == 0) {
            return CallState.DISCONNECTED;
        }  else if (state.compareTo("DISCONNECTING") == 0) {
            return CallState.DISCONNECTING;
        } else {
            return CallState.RINGING;
        }
    }

    /**
     * Kicks off the first steps to creating an outgoing call so that InCallUI can launch.
     *
     * @param handle Handle to connect the call with.
     * @param phoneAccountHandle The phone account which contains the component name of the
     *        connection service to use for this call.
     * @param extras The optional extras Bundle passed with the intent used for the incoming call.
     */
    Call startOutgoingCall(Uri handle, PhoneAccountHandle phoneAccountHandle, Bundle extras) {

        boolean isAddParticipant = ((extras != null) && (extras.getBoolean(
                TelephonyProperties.ADD_PARTICIPANT_KEY, false)));
        if (isAddParticipant) {
            addParticipant(handle.toString());
            mInCallController.bringToForeground(false);
            return null;
        }

        // Create a call with original handle. The handle may be changed when the call is attached
        // to a connection service, but in most cases will remain the same.
        Call call = new Call(
                mContext,
                mConnectionServiceRepository,
                handle,
                null /* gatewayInfo */,
                null /* connectionManagerPhoneAccount */,
                null /* phoneAccountHandle */,
                false /* isIncoming */,
                false /* isConference */);

        boolean isSkipSchemaOrConfUri = ((extras != null) && (extras.getBoolean(
                TelephonyProperties.EXTRA_SKIP_SCHEMA_PARSING, false) ||
                extras.getBoolean(TelephonyProperties.EXTRA_DIAL_CONFERENCE_URI, false)));

        // Force tel scheme for ims conf uri/skip schema calls to avoid selection of sip accounts
        String scheme = (isSkipSchemaOrConfUri? PhoneAccount.SCHEME_TEL: handle.getScheme());

        List<PhoneAccountHandle> accounts =
                mPhoneAccountRegistrar.getCallCapablePhoneAccounts(scheme);

        Log.v(this, "startOutgoingCall found accounts = " + accounts);

        // Only dial with the requested phoneAccount if it is still valid. Otherwise treat this call
        // as if a phoneAccount was not specified (does the default behavior instead).
        // Note: We will not attempt to dial with a requested phoneAccount if it is disabled.
        if (phoneAccountHandle != null) {
            if (!accounts.contains(phoneAccountHandle)) {
                phoneAccountHandle = null;
            }
        }

        if (phoneAccountHandle == null) {
            // No preset account, check if default exists that supports the URI scheme for the
            // handle.
            PhoneAccountHandle defaultAccountHandle =
                    mPhoneAccountRegistrar.getDefaultOutgoingPhoneAccount(
                            scheme);
            TelephonyManager.MultiSimVariants msimConfig =
                    TelephonyManager.getDefault().getMultiSimConfiguration();
            if (((msimConfig == TelephonyManager.MultiSimVariants.DSDS) ||
                    (msimConfig == TelephonyManager.MultiSimVariants.TSTS)) &&
                    (mForegroundCall != null) && (mForegroundCall.isAlive())) {
                defaultAccountHandle = mForegroundCall.getTargetPhoneAccount();
            }
            if (defaultAccountHandle != null) {
                phoneAccountHandle = defaultAccountHandle;
            }
        }

        call.setTargetPhoneAccount(phoneAccountHandle);

        boolean isEmergencyCall = TelephonyUtil.shouldProcessAsEmergency(mContext,
                call.getHandle());
        boolean isPotentialInCallMMICode = isPotentialInCallMMICode(handle);

        // Do not support any more live calls.  Our options are to move a call to hold, disconnect
        // a call, or cancel this call altogether.
        if (!isPotentialInCallMMICode && !makeRoomForOutgoingCall(call, isEmergencyCall)) {
            // just cancel at this point.
            return null;
        }

        if (phoneAccountHandle == null && accounts.size() > 1 && !isEmergencyCall) {
            // This is the state where the user is expected to select an account
            call.setState(CallState.PRE_DIAL_WAIT);
            extras.putParcelableList(android.telecom.Call.AVAILABLE_PHONE_ACCOUNTS, accounts);
        } else {
            call.setState(CallState.CONNECTING);
        }

        call.setExtras(extras);

        // Do not add the call if it is a potential MMI code.
        if (phoneAccountHandle == null && isPotentialMMICode(handle) &&
                accounts.size() > 1) {
            mCalls.add(call);
            call.addListener(this);
            extras.putString("Handle", handle.toString());
            Intent intent = new Intent(mContext, AccountSelection.class);
            intent.putExtras(extras);
            intent.addFlags(Intent.FLAG_ACTIVITY_NEW_TASK);
            mContext.startActivity(intent);
        } else if (isPotentialMMICode(handle) || isPotentialInCallMMICode) {
            call.addListener(this);
        } else {
            addCall(call);
        }

        return call;
    }

    /**
     * Attempts to issue/connect the specified call.
     *
     * @param handle Handle to connect the call with.
     * @param gatewayInfo Optional gateway information that can be used to route the call to the
     *        actual dialed handle via a gateway provider. May be null.
     * @param speakerphoneOn Whether or not to turn the speakerphone on once the call connects.
     * @param videoState The desired video state for the outgoing call.
     */
    void placeOutgoingCall(Call call, Uri handle, GatewayInfo gatewayInfo, boolean speakerphoneOn,
            int videoState) {
        if (call == null) {
            // don't do anything if the call no longer exists
            Log.i(this, "Canceling unknown call.");
            return;
        }

        final Uri uriHandle = (gatewayInfo == null) ? handle : gatewayInfo.getGatewayAddress();

        if (gatewayInfo == null) {
            Log.i(this, "Creating a new outgoing call with handle: %s", Log.piiHandle(uriHandle));
        } else {
            Log.i(this, "Creating a new outgoing call with gateway handle: %s, original handle: %s",
                    Log.pii(uriHandle), Log.pii(handle));
        }

        call.setHandle(uriHandle);
        call.setGatewayInfo(gatewayInfo);
        call.setStartWithSpeakerphoneOn(speakerphoneOn);
        call.setVideoState(videoState);

        boolean isEmergencyCall = TelephonyUtil.shouldProcessAsEmergency(mContext,
                call.getHandle());
        if (isEmergencyCall) {
            // Emergency -- CreateConnectionProcessor will choose accounts automatically
            call.setTargetPhoneAccount(null);
        }

        if (call.getTargetPhoneAccount() != null || isEmergencyCall) {
            if (!isEmergencyCall) {
                updateLchStatus(call.getTargetPhoneAccount().getId());
            }
            // If the account has been set, proceed to place the outgoing call.
            // Otherwise the connection will be initiated when the account is set by the user.
            call.startCreateConnection(mPhoneAccountRegistrar);
        }
    }

    /**
     * Attempts to add participant in a call.
     *
     * @param number number to connect the call with.
     */
    void addParticipant(String number) {
        Log.i(this, "addParticipant number ="+number);
        if (getForegroundCall() == null) {
            // don't do anything if the call no longer exists
            Log.i(this, "Canceling unknown call.");
            return;
        } else {
            getForegroundCall().addParticipantWithConference(number);
        }
    }


    /**
     * Attempts to start a conference call for the specified call.
     *
     * @param call The call to conference.
     * @param otherCall The other call to conference with.
     */
    void conference(Call call, Call otherCall) {
        call.conferenceWith(otherCall);
    }

    /**
     * Instructs Telecom to answer the specified call. Intended to be invoked by the in-call
     * app through {@link InCallAdapter} after Telecom notifies it of an incoming call followed by
     * the user opting to answer said call.
     *
     * @param call The call to answer.
     * @param videoState The video state in which to answer the call.
     */
    void answerCall(Call call, int videoState) {
        if (!mCalls.contains(call)) {
            Log.i(this, "Request to answer a non-existent call %s", call);
        } else {
            Call activeCall = getFirstCallWithStateUsingSubId(call.getTargetPhoneAccount()
                    .getId(), CallState.ACTIVE, CallState.DIALING);
            //Check for existence of active call & held
            if ((activeCall != null) && (getFirstCallWithStateUsingSubId(call
                    .getTargetPhoneAccount().getId(), CallState.ON_HOLD) != null)) {
                Log.i(this, "Disconnect active call");
                // Both active call & Held call are present, hence disconnect active call
                // before sending answer request on waiting call.
                activeCall.disconnect();
                activeCall = null;
            }

            // If the foreground call is not the ringing call and it is currently isActive() or
            // STATE_DIALING, put it on hold before answering the call.
            if (activeCall != null && activeCall != call &&
                    (activeCall.isActive() ||
                     activeCall.getState() == CallState.DIALING)) {
                if (0 == (activeCall.getConnectionCapabilities() & Connection.CAPABILITY_HOLD)) {
                    // This call does not support hold.  If it is from a different connection
                    // service, then disconnect it, otherwise allow the connection service to
                    // figure out the right states.
                    if (activeCall.getConnectionService() != call.getConnectionService()) {
                        activeCall.disconnect();
                    }
                } else {
                    Call heldCall = getHeldCall();
                    if (heldCall != null) {
                        Log.v(this, "Disconnecting held call %s before holding active call.",
                                heldCall);
                        heldCall.disconnect();
                    }

                    Log.v(this, "Holding active/dialing call %s before answering incoming call %s.",
                            mForegroundCall, call);
                    activeCall.hold();
                }
                // TODO: Wait until we get confirmation of the active call being
                // on-hold before answering the new call.
                // TODO: Import logic from CallManager.acceptCall()
            }

            for (CallsManagerListener listener : mListeners) {
                listener.onIncomingCallAnswered(call);
            }
            updateLchStatus(call.getTargetPhoneAccount().getId());
            // We do not update the UI until we get confirmation of the answer() through
            // {@link #markCallAsActive}.
            call.answer(videoState);
            if (VideoProfile.VideoState.isVideo(videoState) &&
                !mWiredHeadsetManager.isPluggedIn() &&
                !mCallAudioManager.isBluetoothDeviceAvailable() &&
                isSpeakerEnabledForVideoCalls()) {
                call.setStartWithSpeakerphoneOn(true);
            }
        }
    }

    private static boolean isSpeakerEnabledForVideoCalls() {
        return (SystemProperties.getInt(TelephonyProperties.PROPERTY_IMS_AUDIO_OUTPUT,
                PhoneConstants.IMS_AUDIO_OUTPUT_DEFAULT) ==
                PhoneConstants.IMS_AUDIO_OUTPUT_ENABLE_SPEAKER);
    }

    /**
     * Instructs Telecomm to deflect the specified call. Intended to be invoked by the in-call
     * app through {@link InCallAdapter} after Telecomm notifies it of an incoming call followed by
     * the user opting to deflect said call.
     */
    void deflectCall(Call call, String number) {
        if (!mCalls.contains(call)) {
            Log.i(this, "Request to deflect a non-existent call %s", call);
        } else {
            call.deflect(number);
        }
    }

    /**
     * Instructs Telecom to reject the specified call. Intended to be invoked by the in-call
     * app through {@link InCallAdapter} after Telecom notifies it of an incoming call followed by
     * the user opting to reject said call.
     */
    void rejectCall(Call call, boolean rejectWithMessage, String textMessage) {
        if (!mCalls.contains(call)) {
            Log.i(this, "Request to reject a non-existent call %s", call);
        } else {
            for (CallsManagerListener listener : mListeners) {
                listener.onIncomingCallRejected(call, rejectWithMessage, textMessage);
            }
            setActiveSubscription(getConversationSub());
            call.reject(rejectWithMessage, textMessage);
        }
    }

    /**
     * Instructs Telecom to play the specified DTMF tone within the specified call.
     *
     * @param digit The DTMF digit to play.
     */
    void playDtmfTone(Call call, char digit) {
        if (!mCalls.contains(call)) {
            Log.i(this, "Request to play DTMF in a non-existent call %s", call);
        } else {
            call.playDtmfTone(digit);
            mDtmfLocalTonePlayer.playTone(call, digit);
        }
    }

    /**
     * Instructs Telecom to stop the currently playing DTMF tone, if any.
     */
    void stopDtmfTone(Call call) {
        if (!mCalls.contains(call)) {
            Log.i(this, "Request to stop DTMF in a non-existent call %s", call);
        } else {
            call.stopDtmfTone();
            mDtmfLocalTonePlayer.stopTone(call);
        }
    }

    /**
     * Instructs Telecom to continue (or not) the current post-dial DTMF string, if any.
     */
    void postDialContinue(Call call, boolean proceed) {
        if (!mCalls.contains(call)) {
            Log.i(this, "Request to continue post-dial string in a non-existent call %s", call);
        } else {
            call.postDialContinue(proceed);
        }
    }

    /**
     * Instructs Telecom to disconnect the specified call. Intended to be invoked by the
     * in-call app through {@link InCallAdapter} for an ongoing call. This is usually triggered by
     * the user hitting the end-call button.
     */
    void disconnectCall(Call call) {
        Log.v(this, "disconnectCall %s", call);

        if (!mCalls.contains(call)) {
            Log.w(this, "Unknown call (%s) asked to disconnect", call);
        } else {
            mLocallyDisconnectingCalls.add(call);
            call.disconnect();
        }
    }

    /**
     * Instructs Telecom to disconnect all calls.
     */
    void disconnectAllCalls() {
        Log.v(this, "disconnectAllCalls");

        for (Call call : mCalls) {
            disconnectCall(call);
        }
    }


    /**
     * Instructs Telecom to put the specified call on hold. Intended to be invoked by the
     * in-call app through {@link InCallAdapter} for an ongoing call. This is usually triggered by
     * the user hitting the hold button during an active call.
     */
    void holdCall(Call call) {
        if (!mCalls.contains(call)) {
            Log.w(this, "Unknown call (%s) asked to be put on hold", call);
        } else {
            Log.d(this, "Putting call on hold: (%s)", call);
            call.hold();
        }
    }

    /**
     * Instructs Telecom to release the specified call from hold. Intended to be invoked by
     * the in-call app through {@link InCallAdapter} for an ongoing call. This is usually triggered
     * by the user hitting the hold button during a held call.
     */
    void unholdCall(Call call) {
        if (!mCalls.contains(call)) {
            Log.w(this, "Unknown call (%s) asked to be removed from hold", call);
        } else {
            Log.d(this, "unholding call: (%s)", call);
            PhoneAccountHandle ph = call.getTargetPhoneAccount();
            if ((ph == null) && (call.getChildCalls().size() > 1)) {
                Call child = call.getChildCalls().get(0);
                ph = child.getTargetPhoneAccount();
            }
            for (Call c : mCalls) {
                // Only operate on top-level calls
                if (c.getParentCall() != null) {
                    continue;
                }

                PhoneAccountHandle ph1 = c.getTargetPhoneAccount();
                if ((ph1 == null) && (c.getChildCalls().size() > 1)) {
                    Call child = c.getChildCalls().get(0);
                    ph1 = child.getTargetPhoneAccount();
                }

                // if 'c' is not for same subscription as call, then don't disturb 'c'
                if (c != null && c.isAlive() && c != call && (ph != null
                        && ph1 != null && isSameIdOrSipId(ph.getId(), ph1.getId()))) {
                    c.hold();
                }
            }
            call.unhold();
        }
    }

    /**
     *  Returns true if the ids are same or one of the ids is sip id.
     */
    private boolean isSameIdOrSipId(String id1, String id2) {
        boolean ret = ((id1 != null && id2 != null) &&
                (id1.equals(id2) || id1.contains("sip") || id2.contains("sip")));
        Log.d(this, "isSameIdOrSipId: id1 = " + id1 + " id2 = " + id2 + " ret = " + ret);
        return ret;
    }

    /** Called by the in-call UI to change the mute state. */
    void mute(boolean shouldMute) {
        mCallAudioManager.mute(shouldMute);
    }

    /**
      * Called by the in-call UI to change the audio route, for example to change from earpiece to
      * speaker phone.
      */
    void setAudioRoute(int route) {
        mCallAudioManager.setAudioRoute(route);
    }

    /** Called by the in-call UI to turn the proximity sensor on. */
    void turnOnProximitySensor() {
        mProximitySensorManager.turnOn();
    }

    /**
     * Called by the in-call UI to turn the proximity sensor off.
     * @param screenOnImmediately If true, the screen will be turned on immediately. Otherwise,
     *        the screen will be kept off until the proximity sensor goes negative.
     */
    void turnOffProximitySensor(boolean screenOnImmediately) {
        mProximitySensorManager.turnOff(screenOnImmediately);
    }

    void phoneAccountSelected(Call call, PhoneAccountHandle account) {
        if (!mCalls.contains(call)) {
            Log.i(this, "Attempted to add account to unknown call %s", call);
        } else {
            // TODO: There is an odd race condition here. Since NewOutgoingCallIntentBroadcaster and
            // the PRE_DIAL_WAIT sequence run in parallel, if the user selects an account before the
            // NEW_OUTGOING_CALL sequence finishes, we'll start the call immediately without
            // respecting a rewritten number or a canceled number. This is unlikely since
            // NEW_OUTGOING_CALL sequence, in practice, runs a lot faster than the user selecting
            // a phone account from the in-call UI.
            Log.i(this, "phoneAccountSelected , id = %s", account.getId());
            updateLchStatus(account.getId());
            call.setTargetPhoneAccount(account);

            // Note: emergency calls never go through account selection dialog so they never
            // arrive here.
            if (makeRoomForOutgoingCall(call, false /* isEmergencyCall */)) {
                call.startCreateConnection(mPhoneAccountRegistrar);
            } else {
                call.disconnect();
            }
        }
    }

    void phoneAccountSelectedForMMI(Uri handle, PhoneAccountHandle account) {
        Call call = getFirstCallWithHandle(handle, CallState.PRE_DIAL_WAIT);
        Log.d(this,"call: "+ call);
        if (account != null) {
            phoneAccountSelected(call, account);
        } else {
            call.disconnect();
        }
    }

    /** Called when the audio state changes. */
    void onAudioStateChanged(AudioState oldAudioState, AudioState newAudioState) {
        Log.v(this, "onAudioStateChanged, audioState: %s -> %s", oldAudioState, newAudioState);
        for (CallsManagerListener listener : mListeners) {
            listener.onAudioStateChanged(oldAudioState, newAudioState);
        }
    }

    void markCallAsRinging(Call call) {
        setCallState(call, CallState.RINGING);
    }

    void markCallAsDialing(Call call) {
        setCallState(call, CallState.DIALING);
        setActiveSubscription(call.getTargetPhoneAccount().getId());
    }

    void markCallAsActive(Call call) {
        if (call.getConnectTimeMillis() == 0) {
            call.setConnectTimeMillis(System.currentTimeMillis());
        }
        setCallState(call, CallState.ACTIVE);

        if (call.getStartWithSpeakerphoneOn()) {
            setAudioRoute(AudioState.ROUTE_SPEAKER);
        }
    }

    void markCallAsOnHold(Call call) {
        setCallState(call, CallState.ON_HOLD);
    }

    /**
     * Marks the specified call as STATE_DISCONNECTED and notifies the in-call app. If this was the
     * last live call, then also disconnect from the in-call controller.
     *
     * @param disconnectCause The disconnect cause, see {@link android.telecomm.DisconnectCause}.
     */
    void markCallAsDisconnected(Call call, DisconnectCause disconnectCause) {
        call.setDisconnectCause(disconnectCause);
        int prevState = call.getState();
        setCallState(call, CallState.DISCONNECTED);
        String activeSub = getActiveSubscription();
        String conversationSub = getConversationSub();
        String lchSub = IsAnySubInLch();

        PhoneAccount phAcc =
                 getPhoneAccountRegistrar().getPhoneAccount(call.getTargetPhoneAccount());
        if ((call.getTargetPhoneAccount() != null &&
                    call.getTargetPhoneAccount().getId().equals(activeSub)) &&
                    (phAcc != null) && (phAcc.isSet(PhoneAccount.LCH)) &&
                    (conversationSub != null) &&
                    (!conversationSub.equals(activeSub))) {
            Log.d(this,"Set active sub to conversation sub");
            setActiveSubscription(conversationSub);
        } else if ((conversationSub == null) && (lchSub != null) &&
                ((prevState == CallState.CONNECTING) || (prevState == CallState.PRE_DIAL_WAIT)) &&
                (call.getState() == CallState.DISCONNECTED)) {
            Log.d(this,"remove sub with call from LCH");
            updateLchStatus(lchSub);
            setActiveSubscription(lchSub);
            manageMSimInCallTones(false);
        }

        if ((call.getTargetPhoneAccount() != null) && (phAcc != null) &&
                (phAcc.isSet(PhoneAccount.LCH))) {
            Call activecall = getFirstCallWithStateUsingSubId(call.getTargetPhoneAccount().getId(),
                    CallState.RINGING, CallState.DIALING, CallState.ACTIVE, CallState.ON_HOLD);
            Log.d(this,"activecall: " + activecall);
            if (activecall == null) {
                phAcc.unSetBit(PhoneAccount.LCH);
                manageMSimInCallTones(false);
            }
        }
    }

    private String IsAnySubInLch() {
        for (PhoneAccountHandle ph : getPhoneAccountRegistrar().getCallCapablePhoneAccounts()) {
            if (getPhoneAccountRegistrar().getPhoneAccount(ph).isSet(PhoneAccount.LCH)) {
                Log.d(this, "Sub in LCH: " + ph.getId());
                return ph.getId();
            }
        }
        return null;
    }

    /**
     * Removes an existing disconnected call, and notifies the in-call app.
     */
    void markCallAsRemoved(Call call) {
        removeCall(call);
        if (!hasAnyCalls()) {
            updateLchStatus(null);
            setActiveSubscription(null);
            manageMSimInCallTones(false);
        }
        if (mLocallyDisconnectingCalls.contains(call)) {
            mLocallyDisconnectingCalls.remove(call);
            if (mForegroundCall != null && mForegroundCall.getState() == CallState.ON_HOLD) {
                mForegroundCall.unhold();
            }
        }
    }

    /**
     * Cleans up any calls currently associated with the specified connection service when the
     * service binder disconnects unexpectedly.
     *
     * @param service The connection service that disconnected.
     */
    void handleConnectionServiceDeath(ConnectionServiceWrapper service) {
        if (service != null) {
            for (Call call : mCalls) {
                if (call.getConnectionService() == service) {
                    if (call.getState() != CallState.DISCONNECTED) {
                        markCallAsDisconnected(call, new DisconnectCause(DisconnectCause.ERROR));
                    }
                    markCallAsRemoved(call);
                }
            }
        }
    }

    boolean hasAnyCalls() {
        return !mCalls.isEmpty();
    }

    boolean hasActiveOrHoldingCall() {
        return getFirstCallWithState(CallState.ACTIVE, CallState.ON_HOLD) != null;
    }

    boolean hasActiveOrHoldingCall(String sub) {
        return (getFirstCallWithStateUsingSubId(sub, CallState.ACTIVE, CallState.ON_HOLD) != null);
    }

    boolean hasRingingCall() {
        return getFirstCallWithState(CallState.RINGING) != null;
    }

    boolean onMediaButton(int type) {
        if (hasAnyCalls()) {
            if (HeadsetMediaButton.SHORT_PRESS == type) {
                Call ringingCall = getFirstCallWithState(CallState.RINGING);
                if (ringingCall == null) {
                    mCallAudioManager.toggleMute();
                    return true;
                } else {
                    ringingCall.answer(ringingCall.getVideoState());
                    return true;
                }
            } else if (HeadsetMediaButton.LONG_PRESS == type) {
                Log.d(this, "handleHeadsetHook: longpress -> hangup");
                Call callToHangup = getFirstCallWithState(
                        CallState.RINGING, CallState.DIALING, CallState.ACTIVE, CallState.ON_HOLD);
                if (callToHangup != null) {
                    callToHangup.disconnect();
                    return true;
                }
            }
        }
        return false;
    }

    /**
     * Returns true if telecom supports adding another top-level call.
     */
    boolean canAddCall() {
        int count = 0;
        for (Call call : mCalls) {
            if (call.isEmergencyCall()) {
                // We never support add call if one of the calls is an emergency call.
                return false;
            } else if (call.getParentCall() == null) {
                count++;
            }

            // We do not check states for canAddCall. We treat disconnected calls the same
            // and wait until they are removed instead. If we didn't count disconnected calls,
            // we could put InCallServices into a state where they are showing two calls but
            // also support add-call. Technically it's right, but overall looks better (UI-wise)
            // and acts better if we wait until the call is removed.
            if (count >= MAXIMUM_TOP_LEVEL_CALLS) {
                return false;
            }

            // Commented below block as 'Add Call' button was still missing in single
            // sim VoLTE conference cases even after increasing MAXIMUM_TOP_LEVEL_CALLS
            // TODO: Check if the below block needs changes to cover MSIM cases
            /*
            PhoneAccountHandle ph = call.getTargetPhoneAccount();
            // Loop through all the other calls and there exists a top level (has no parent) call
            // that is not the specified call, return false.
            for (Call otherCall : mCalls) {
                PhoneAccountHandle otherCallPh = otherCall.getTargetPhoneAccount();
                // if 'otherCall' is not for same subscription as 'call', then don't consider it
                if (call != otherCall && otherCall.getParentCall() == null && ph != null
                        && otherCallPh != null && isSameIdOrSipId(ph.getId(), otherCallPh.getId())) {
                    return false;
                }
            }

            if ((call.getState() != CallState.ACTIVE) && (call.getState() != CallState.ON_HOLD)) {
                return false;
            } */
        }
        return true;
    }

    Call getRingingCall() {
        return getFirstCallWithState(CallState.RINGING);
    }

    Call getActiveCall() {
        return getFirstCallWithState(CallState.ACTIVE);
    }

    Call getDialingCall() {
        return getFirstCallWithState(CallState.DIALING);
    }

    Call getHeldCall() {
        return getFirstCallWithState(CallState.ON_HOLD);
    }

    int getNumHeldCalls() {
        int count = 0;
        for (Call call : mCalls) {
            if (call.getParentCall() == null && call.getState() == CallState.ON_HOLD) {
                count++;
            }
        }
        return count;
    }

    Call getFirstCallWithState(int... states) {
        return getFirstCallWithState(null, states);
    }

    Call getFirstCallWithHandle(Uri handle, int... states) {
        for (int currentState : states) {
            for (Call call : mCalls) {
                if ((currentState == call.getState()) &&
                        call.getHandle().toString().equals(handle.toString())) {
                    return call;
                }
            }
        }
        return null;
    }

    /**
     * Returns the first call that it finds with the given states. The states are treated as having
     * priority order so that any call with the first state will be returned before any call with
     * states listed later in the parameter list.
     *
     * @param callToSkip Call that this method should skip while searching
     */
    Call getFirstCallWithState(Call callToSkip, int... states) {
        for (int currentState : states) {
            // check the foreground first
            if (mForegroundCall != null && mForegroundCall.getState() == currentState) {
                return mForegroundCall;
            }

            for (Call call : mCalls) {
                if (Objects.equals(callToSkip, call)) {
                    continue;
                }

                // Only operate on top-level calls
                if (call.getParentCall() != null) {
                    continue;
                }

                if (currentState == call.getState()) {
                    return call;
                }
            }
        }
        return null;
    }

    /**
     * Returns the first call that it finds with the given states for given subscription.
     * the states are treated as having priority order so that any call with the first
     * state will be returned before any call with states listed later in the parameter list.
     *
     * @param subId check calls only on this subscription
     * @param callToSkip Call that this method should skip while searching
     */
    Call getFirstCallWithStateUsingSubId(String subId, Call callToSkip, int... states) {
        for (int currentState : states) {
            // check the foreground first
            if (mForegroundCall != null && mForegroundCall.getState() == currentState
                    && mForegroundCall.getTargetPhoneAccount() != null
                    && isSameIdOrSipId(mForegroundCall.getTargetPhoneAccount().getId(), subId)) {
                return mForegroundCall;
            }

            for (Call call : mCalls) {
                if (Objects.equals(callToSkip, call)) {
                    continue;
                }

                // Only operate on top-level calls
                if (call.getParentCall() != null) {
                    continue;
                }

                if ((call.getTargetPhoneAccount() == null) && (call.getChildCalls().size() > 1)) {
                    Call child = call.getChildCalls().get(0);
                    PhoneAccountHandle childph = child.getTargetPhoneAccount();
                    if (childph != null && isSameIdOrSipId(childph.getId(), subId)) {
                        return call;
                    }
                }

                if (currentState == call.getState() && call.getTargetPhoneAccount() != null
                        && isSameIdOrSipId(call.getTargetPhoneAccount().getId(), subId)) {
                    return call;
                }
            }
        }
        return null;
    }

    Call createConferenceCall(
            PhoneAccountHandle phoneAccount,
            ParcelableConference parcelableConference) {
<<<<<<< HEAD
        long oldConnectTime = parcelableConference.getConnectTimeMillis();
=======

        // If the parceled conference specifies a connect time, use it; otherwise default to 0,
        // which is the default value for new Calls.
        long connectTime =
                parcelableConference.getConnectTimeMillis() ==
                        Conference.CONNECT_TIME_NOT_SPECIFIED ? 0 :
                        parcelableConference.getConnectTimeMillis();

>>>>>>> 0e30a9cc
        Call call = new Call(
                mContext,
                mConnectionServiceRepository,
                null /* handle */,
                null /* gatewayInfo */,
                null /* connectionManagerPhoneAccount */,
                phoneAccount,
                false /* isIncoming */,
                true /* isConference */,
<<<<<<< HEAD
                oldConnectTime);
=======
                connectTime);
>>>>>>> 0e30a9cc

        setCallState(call, Call.getStateFromConnectionState(parcelableConference.getState()));
        if (oldConnectTime == 0 && call.getState() == CallState.ACTIVE) {
            call.setConnectTimeMillis(System.currentTimeMillis());
        }
        call.setConnectionCapabilities(parcelableConference.getConnectionCapabilities());
        call.setVideoState(parcelableConference.getVideoState());
        call.setVideoProvider(parcelableConference.getVideoProvider());

        // TODO: Move this to be a part of addCall()
        call.addListener(this);
        addCall(call);
        return call;
    }

    /**
     * @return the call state currently tracked by {@link PhoneStateBroadcaster}
     */
    int getCallState() {
        return mPhoneStateBroadcaster.getCallState();
    }

    /**
     * Retrieves the {@link PhoneAccountRegistrar}.
     *
     * @return The {@link PhoneAccountRegistrar}.
     */
    PhoneAccountRegistrar getPhoneAccountRegistrar() {
        return mPhoneAccountRegistrar;
    }

    /**
     * Retrieves the {@link MissedCallNotifier}
     * @return The {@link MissedCallNotifier}.
     */
    MissedCallNotifier getMissedCallNotifier() {
        return mMissedCallNotifier;
    }

    /**
     * Adds the specified call to the main list of live calls.
     *
     * @param call The call to add.
     */
    private void addCall(Call call) {
        Log.v(this, "addCall(%s)", call);

        call.addListener(this);
        mCalls.add(call);

        // TODO: Update mForegroundCall prior to invoking
        // onCallAdded for calls which immediately take the foreground (like the first call).
        for (CallsManagerListener listener : mListeners) {
            listener.onCallAdded(call);
        }
        updateCallsManagerState();
    }

    private void removeCall(Call call) {
        Log.v(this, "removeCall(%s)", call);

        call.setParentCall(null);  // need to clean up parent relationship before destroying.
        call.removeListener(this);
        call.clearConnectionService();

        boolean shouldNotify = false;
        if (mCalls.contains(call)) {
            mCalls.remove(call);
            shouldNotify = true;
        }

        // Only broadcast changes for calls that are being tracked.
        if (shouldNotify) {
            for (CallsManagerListener listener : mListeners) {
                listener.onCallRemoved(call);
            }
            updateCallsManagerState();
        }
    }

    /**
     * Sets the specified state on the specified call.
     *
     * @param call The call.
     * @param newState The new state of the call.
     */
    private void setCallState(Call call, int newState) {
        if (call == null) {
            return;
        }
        int oldState = call.getState();
        Log.i(this, "setCallState %s -> %s, call: %s", CallState.toString(oldState),
                CallState.toString(newState), call);
        if (newState != oldState) {
            // Unfortunately, in the telephony world the radio is king. So if the call notifies
            // us that the call is in a particular state, we allow it even if it doesn't make
            // sense (e.g., STATE_ACTIVE -> STATE_RINGING).
            // TODO: Consider putting a stop to the above and turning CallState
            // into a well-defined state machine.
            // TODO: Define expected state transitions here, and log when an
            // unexpected transition occurs.
            call.setState(newState);

            // Only broadcast state change for calls that are being tracked.
            if (mCalls.contains(call)) {
                for (CallsManagerListener listener : mListeners) {
                    listener.onCallStateChanged(call, oldState, newState);
                }
                updateCallsManagerState();
            }
        }
        manageMSimInCallTones(false);
    }

    /**
     * Adds OEM extras from lower layers into Call's extras.
     *
     * @param call The call.
     * @param extras OEM call extras.
     */
    void setCallExtras(Call call, Bundle extras) {
        if (extras == null) {
            Log.d(this, "setCallExtras Null extras Bundle");
            return;
        }
        Bundle callExtras = call.getExtras();

        // NOTE: OEM extras are packed "as is" within the Call
        // object's mExtras Bundle so as to preserve the
        // original contents of the mExtras Bundle. We don't
        // want to overwrite mExtras with the OEM extras.
        callExtras.putBundle(Call.KEY_OEM_EXTRAS, extras);

        for (CallsManagerListener listener : mListeners) {
            listener.onCallExtrasUpdated(call);
        }
    }

    /**
     * Checks which call should be visible to the user and have audio focus.
     */
    private void updateForegroundCall() {
        Call newForegroundCall = null;
            // TODO: Foreground-ness needs to be explicitly set. No call, regardless
            // of its state will be foreground by default and instead the connection service should
            // be notified when its calls enter and exit foreground state. Foreground will mean that
            // the call should play audio and listen to microphone if it wants.

        if (TelephonyManager.getDefault().getMultiSimConfiguration()
                == TelephonyManager.MultiSimVariants.DSDA) {
            String lchSub = getLchSub();
            for (Call call : mCalls) {
                // Only top-level calls can be in foreground
                if (call.getParentCall() != null) {
                    continue;
                }

                PhoneAccountHandle ph = call.getTargetPhoneAccount();
                if (ph != null && ph.getId().equals(lchSub)) continue;
                // Active calls have priority.
                if (call.isActive()) {
                    newForegroundCall = call;
                    break;
                }

                if (call.isAlive() || call.getState() == CallState.RINGING) {
                    newForegroundCall = call;
                    // Don't break in case there's an active call that has priority.
                }
            }
            // if active sub doesn't have any calls, then consider calls on all subs,
            // which ever call is active set that as foreground call. give more priority
            // to ringing call on LCH sub over active call.
            if (newForegroundCall == null) {
                newForegroundCall = getFirstCallWithState(CallState.RINGING);
                if (newForegroundCall == null) {
                    newForegroundCall = getFirstCallWithState(CallState.ACTIVE);
                }
            }
        } else {
            for (Call call : mCalls) {
                // Only top-level calls can be in foreground
                if (call.getParentCall() != null) {
                    continue;
                }

                // Active calls have priority.
                if (call.isActive()) {
                    newForegroundCall = call;
                    break;
                }

                if (call.isAlive() || call.getState() == CallState.RINGING) {
                    newForegroundCall = call;
                    // Don't break in case there's an active call that has priority.
                }
            }
        }

        if (newForegroundCall != mForegroundCall) {
            Log.v(this, "Updating foreground call, %s -> %s.", mForegroundCall, newForegroundCall);
            Call oldForegroundCall = mForegroundCall;
            mForegroundCall = newForegroundCall;

            for (CallsManagerListener listener : mListeners) {
                listener.onForegroundCallChanged(oldForegroundCall, mForegroundCall);
            }
        }
    }

    private void updateCanAddCall() {
        boolean newCanAddCall = canAddCall();
        if ((newCanAddCall != mCanAddCall) && mInCallController.isServiceConnected()) {
            mCanAddCall = newCanAddCall;
            for (CallsManagerListener listener : mListeners) {
                listener.onCanAddCallChanged(mCanAddCall);
            }
        }
    }

    private void updateCallsManagerState() {
        updateForegroundCall();
        updateCanAddCall();
    }

    private boolean isPotentialMMICode(Uri handle) {
        return (handle != null && handle.getSchemeSpecificPart() != null
                && handle.getSchemeSpecificPart().contains("#"));
    }

    /**
     * Determines if a dialed number is potentially an In-Call MMI code.  In-Call MMI codes are
     * MMI codes which can be dialed when one or more calls are in progress.
     * <P>
     * Checks for numbers formatted similar to the MMI codes defined in:
     * {@link com.android.internal.telephony.gsm.GSMPhone#handleInCallMmiCommands(String)}
     * and
     * {@link com.android.internal.telephony.imsphone.ImsPhone#handleInCallMmiCommands(String)}
     *
     * @param handle The URI to call.
     * @return {@code True} if the URI represents a number which could be an in-call MMI code.
     */
    private boolean isPotentialInCallMMICode(Uri handle) {
        if (handle != null && handle.getSchemeSpecificPart() != null &&
                handle.getScheme().equals(PhoneAccount.SCHEME_TEL)) {

            String dialedNumber = handle.getSchemeSpecificPart();
            return (dialedNumber.equals("0") ||
                    (dialedNumber.startsWith("1") && dialedNumber.length() <= 2) ||
                    (dialedNumber.startsWith("2") && dialedNumber.length() <= 2) ||
                    dialedNumber.equals("3") ||
                    dialedNumber.equals("4") ||
                    dialedNumber.equals("5"));
        }
        return false;
    }

    private int getNumCallsWithState(int... states) {
        int count = 0;
        for (int state : states) {
            for (Call call : mCalls) {
                if (call.getParentCall() == null && call.getState() == state) {
                    count++;
                }
            }
        }
        return count;
    }

    private int getNumCallsWithState(String subId, int... states) {
        int count = 0;
        for (int state : states) {
            for (Call call : mCalls) {
                if (call.getState() == state && call.getTargetPhoneAccount() != null
                        && isSameIdOrSipId(call.getTargetPhoneAccount().getId(), subId)) {
                    count++;
                }
            }
        }
        return count;
    }

    private boolean hasMaximumLiveCalls() {
        return MAXIMUM_LIVE_CALLS <= getNumCallsWithState(LIVE_CALL_STATES);
    }

    private boolean hasMaximumLiveCalls(String subId) {
        return MAXIMUM_LIVE_CALLS <= getNumCallsWithState(subId, LIVE_CALL_STATES);
    }

    private boolean hasMaximumHoldingCalls() {
        return MAXIMUM_HOLD_CALLS <= getNumCallsWithState(CallState.ON_HOLD);
    }

    private boolean hasMaximumHoldingCalls(String subId) {
        return MAXIMUM_HOLD_CALLS <= getNumCallsWithState(subId, CallState.ON_HOLD);
    }

    private boolean hasMaximumRingingCalls() {
        return MAXIMUM_RINGING_CALLS <= getNumCallsWithState(CallState.RINGING);
    }

    private boolean hasMaximumRingingCalls(String subId) {
        return MAXIMUM_RINGING_CALLS <= getNumCallsWithState(subId, CallState.RINGING);
    }

    private boolean hasMaximumOutgoingCalls() {
        return MAXIMUM_OUTGOING_CALLS <= getNumCallsWithState(OUTGOING_CALL_STATES);
    }

    private boolean makeRoomForOutgoingCall(Call call, boolean isEmergency) {
        if (TelephonyManager.getDefault().getMultiSimConfiguration()
                == TelephonyManager.MultiSimVariants.DSDA) {
            return makeRoomForOutgoingCallForDsda(call, isEmergency);
        }
        if (hasMaximumLiveCalls()) {
            // NOTE: If the amount of live calls changes beyond 1, this logic will probably
            // have to change.
            Call liveCall = getFirstCallWithState(call, LIVE_CALL_STATES);
            Log.i(this, "makeRoomForOutgoingCall call = " + call + " livecall = " +
                   liveCall);

            if (call == liveCall) {
                // If the call is already the foreground call, then we are golden.
                // This can happen after the user selects an account in the PRE_DIAL_WAIT
                // state since the call was already populated into the list.
                return true;
            }

            if (hasMaximumOutgoingCalls()) {
                // Disconnect the current outgoing call if it's not an emergency call. If the user
                // tries to make two outgoing calls to different emergency call numbers, we will try
                // to connect the first outgoing call.
                if (isEmergency) {
                    Call outgoingCall = getFirstCallWithState(OUTGOING_CALL_STATES);
                    if (!outgoingCall.isEmergencyCall()) {
                        outgoingCall.disconnect();
                        return true;
                    }
                }
                return false;
            }

            if (hasMaximumHoldingCalls()) {
                // There is no more room for any more calls, unless it's an emergency.
                if (isEmergency) {
                    // Kill the current active call, this is easier then trying to disconnect a
                    // holding call and hold an active call.
                    liveCall.disconnect();
                    return true;
                }
                return false;  // No more room!
            }

            // We have room for at least one more holding call at this point.

            // First thing, if we are trying to make a call with the same phone account as the live
            // call, then allow it so that the connection service can make its own decision about
            // how to handle the new call relative to the current one.
            if (Objects.equals(liveCall.getTargetPhoneAccount(), call.getTargetPhoneAccount())) {
                return true;
            } else if (call.getTargetPhoneAccount() == null) {
                // Without a phone account, we can't say reliably that the call will fail.
                // If the user chooses the same phone account as the live call, then it's
                // still possible that the call can be made (like with CDMA calls not supporting
                // hold but they still support adding a call by going immediately into conference
                // mode). Return true here and we'll run this code again after user chooses an
                // account.
                return true;
            }

            // Try to hold the live call before attempting the new outgoing call.
            if (liveCall.can(Connection.CAPABILITY_HOLD)) {
                liveCall.hold();
                return true;
            }

            // The live call cannot be held so we're out of luck here.  There's no room.
            return false;
        }
        return true;
    }

    private boolean makeRoomForOutgoingCallForDsda(Call call, boolean isEmergency) {
        if (isEmergency) {
            return true;
        }

        PhoneAccountHandle phAcc = call.getTargetPhoneAccount();
        if (phAcc == null) {
            if (getNumCallsWithState(LIVE_CALL_STATES) == MAXIMUM_DSDA_LIVE_CALLS
                    && getNumCallsWithState(CallState.ON_HOLD) == MAXIMUM_DSDA_HOLD_CALLS) {
                return false;
            } else {
                return true;
            }
        }
        if (hasMaximumLiveCalls(phAcc.getId())) {
            // NOTE: If the amount of live calls changes beyond 1, this logic will probably
            // have to change.
            Call liveCall = getFirstCallWithStateUsingSubId(phAcc.getId(), call, LIVE_CALL_STATES);

            if (hasMaximumHoldingCalls(phAcc.getId())) {
                // There is no more room for any more calls, unless it's an emergency.
                return false;  // No more room!
            }
            if (Objects.equals(liveCall.getTargetPhoneAccount(), call.getTargetPhoneAccount())) {
                return true;
            }
            // Try to hold the live call before attempting the new outgoing call.
            if (liveCall.can(Connection.CAPABILITY_HOLD)) {
                liveCall.hold();
                return true;
            }

            // The live call cannot be held so we're out of luck here.  There's no room.
            return false;
        }
        return true;
    }

    /**
     * Creates a new call for an existing connection.
     *
     * @param callId The id of the new call.
     * @param connection The connection information.
     * @return The new call.
     */
    Call createCallForExistingConnection(String callId, ParcelableConnection connection) {
        Call call = new Call(
                mContext,
                mConnectionServiceRepository,
                connection.getHandle() /* handle */,
                null /* gatewayInfo */,
                null /* connectionManagerPhoneAccount */,
                connection.getPhoneAccount(), /* targetPhoneAccountHandle */
                false /* isIncoming */,
                false /* isConference */);

        int callState = Call.getStateFromConnectionState(connection.getState());
        Call existingCall = getFirstCallWithStateUsingSubId(
                connection.getPhoneAccount().getId(), callState);
        setCallState(call, callState);
        Log.i(this, "createCallForExistingConnection existingCall = "
                + existingCall + " new call = " + call);
        //SRVCC case, call is getting transfer. Copy connect time from existing call of same
        //state to new call in same sub.
        if ((callState == CallState.ACTIVE || callState == CallState.ON_HOLD)
                && existingCall != null) {
            call.setConnectTimeMillis(existingCall.getConnectTimeMillis());
        } else {
            call.setConnectTimeMillis(System.currentTimeMillis());
        }
        call.setConnectionCapabilities(connection.getConnectionCapabilities());
        call.setCallerDisplayName(connection.getCallerDisplayName(),
                connection.getCallerDisplayNamePresentation());

        call.addListener(this);
        addCall(call);

        return call;
    }

    /**
     * Dumps the state of the {@link CallsManager}.
     *
     * @param pw The {@code IndentingPrintWriter} to write the state to.
     */
    public void dump(IndentingPrintWriter pw) {
        mContext.enforceCallingOrSelfPermission(android.Manifest.permission.DUMP, TAG);
        if (mCalls != null) {
            pw.println("mCalls: ");
            pw.increaseIndent();
            for (Call call : mCalls) {
                pw.println(call);
            }
            pw.decreaseIndent();
        }
        pw.println("mForegroundCall: " + (mForegroundCall == null ? "none" : mForegroundCall));

        if (mCallAudioManager != null) {
            pw.println("mCallAudioManager:");
            pw.increaseIndent();
            mCallAudioManager.dump(pw);
            pw.decreaseIndent();
        }

        if (mTtyManager != null) {
            pw.println("mTtyManager:");
            pw.increaseIndent();
            mTtyManager.dump(pw);
            pw.decreaseIndent();
        }

        if (mInCallController != null) {
            pw.println("mInCallController:");
            pw.increaseIndent();
            mInCallController.dump(pw);
            pw.decreaseIndent();
        }

        if (mConnectionServiceRepository != null) {
            pw.println("mConnectionServiceRepository:");
            pw.increaseIndent();
            mConnectionServiceRepository.dump(pw);
            pw.decreaseIndent();
        }
    }

    private final Handler mHandler = new LchHandler();
    private final class LchHandler extends Handler {
        @Override
        public void handleMessage(Message msg) {
            switch (msg.what) {
                case PHONE_START_MSIM_INCALL_TONE:
                    Log.d(this, "PHONE_START_MSIM_INCALL_TONE...");
                    startMSimInCallTones();
                    break;
                case LCH_PLAY_DTMF:
                    playLchDtmf();
                    break;
                case LCH_STOP_DTMF:
                    stopLchDtmf();
                    break;
            }
        }
    }

    public void switchToOtherActiveSub(String subId, boolean retainLch) {
        if (TelephonyManager.getDefault().getMultiSimConfiguration()
                != TelephonyManager.MultiSimVariants.DSDA) {
            return;
        }
        Log.i(this, "switchToOtherActiveSub sub:" + subId
                + " retainLch:" + retainLch);
        setActiveSubscription(subId);
        updateLchStatus(subId);
        manageMSimInCallTones(true);
        updateForegroundCall();
    }

    public void setActiveSubscription(String subId) {
        Log.i(this, "setActiveSubscription = " + subId);
        if (TelephonyManager.getDefault().getMultiSimConfiguration()
                != TelephonyManager.MultiSimVariants.DSDA) {
            return;
        }
        boolean changed = false;
        for (PhoneAccountHandle ph : getPhoneAccountRegistrar().getCallCapablePhoneAccounts()) {
            PhoneAccount phAcc = getPhoneAccountRegistrar().getPhoneAccount(ph);
            if (subId != null && subId.equals(ph.getId())
                    && !phAcc.isSet(PhoneAccount.ACTIVE)) {
                changed = true;
                phAcc.setBit(PhoneAccount.ACTIVE);
            } else if (subId != null && !subId.equals(ph.getId())
                        && phAcc.isSet(PhoneAccount.ACTIVE)) {
                changed = true;
                phAcc.unSetBit(PhoneAccount.ACTIVE);
            } else if (subId == null && phAcc.isSet(PhoneAccount.ACTIVE)) {
                phAcc.unSetBit(PhoneAccount.ACTIVE);
            }
        }
        if (!changed) {
            Log.i(this, "setActiveSubscription not changed ");
            return;
        } else {
            Log.i(this, "setActiveSubscription changed " );
            for (Call call : mCalls) {
                PhoneAccountHandle ph = call.getTargetPhoneAccount();
                if (ph != null) {
                    call.mIsActiveSub = ph.getId().equals(subId) ? true : false;
                }
                for (CallsManagerListener listener : mListeners) {
                    listener.onCallStateChanged(call, call.getState(), call.getState());
                }
            }
            Call call = getFirstCallWithStateUsingSubId(subId, CallState.RINGING,
                    CallState.DIALING, CallState.ACTIVE, CallState.ON_HOLD);
            if (call != null) {
                call.setActiveSubscription();
            }
        }
    }

    public String getActiveSubscription() {
        for (PhoneAccountHandle ph : getPhoneAccountRegistrar().getCallCapablePhoneAccounts()) {
            if (getPhoneAccountRegistrar()
                    .getPhoneAccount(ph).isSet(PhoneAccount.ACTIVE)) {
                Log.d(this, "getActiveSubscription: " + ph.getId());
                return ph.getId();
            }
        }
        return null;
    }

    private String getConversationSub() {
        for (PhoneAccountHandle ph : getPhoneAccountRegistrar().getCallCapablePhoneAccounts()) {
            if (!getPhoneAccountRegistrar().getPhoneAccount(ph).isSet(PhoneAccount.LCH) &&
                    (getFirstCallWithStateUsingSubId(ph.getId(), CallState.ACTIVE, CallState.DIALING,
                        CallState.ON_HOLD) != null)) {
                Log.d(this, "getConversationSub: " + ph.getId());
                return ph.getId();
            }
        }
        return null;
    }

    void manageMSimInCallTones(boolean isSubSwitch) {
        Log.i(this, " entered manageMSimInCallTones ");

        // If there is no background active subscription available, stop playing the tones.
        // Do not start/stop LCH/SCH tones when phone is in RINGING state.
        if (getLchSub() != null && !hasRingingCall()) {
            //If sub switch happens re-start the tones with a delay of 100msec.
            if (isSubSwitch) {
                Log.i(this, " manageMSimInCallTones: re-start playing tones, lch sub = "
                        + getLchSub());
                reStartMSimInCallTones();
            } else {
                Log.i(this, " entered manageMSimInCallTones ");
                startMSimInCallTones();
            }
        } else if (getLchSub() == null) {
            // if there is no sub in Lch state, then stop playing the tones
            stopMSimInCallTones();
        }
    }

    private void reStartMSimInCallTones() {
        Log.i(this, " reStartMSimInCallTones");
        stopMSimInCallTones();
        /* Remove any pending PHONE_START_MSIM_INCALL_TONE messages from queue */
        mHandler.removeMessages(PHONE_START_MSIM_INCALL_TONE);
        Message message = Message.obtain(mHandler, PHONE_START_MSIM_INCALL_TONE);
        mHandler.sendMessageDelayed(message, 100);
    }

    /**
     * Returns the first call that it finds with the given states for given subscription.
     * The states are treated as having priority order so that any call with the first
     * state will be returned before any call with states listed later in the parameter list.
     */
    Call getFirstCallWithStateUsingSubId(String sub, int... states) {
        for (int currentState : states) {
            // check the foreground first
            if (mForegroundCall != null && mForegroundCall.getState() == currentState
                    && (mForegroundCall.getTargetPhoneAccount() != null)
                    && isSameIdOrSipId(mForegroundCall.getTargetPhoneAccount().getId(),
                    sub)) {
                return mForegroundCall;
            }

            for (Call call : mCalls) {
                if ((currentState == call.getState()) &&
                        (call.getTargetPhoneAccount() != null) &&
                        (isSameIdOrSipId(call.getTargetPhoneAccount().getId(), sub))) {
                    return call;
                }
            }
        }
        return null;
    }

    private String getLchSub() {
        for (PhoneAccountHandle ph : getPhoneAccountRegistrar().getCallCapablePhoneAccounts()) {
            if (getPhoneAccountRegistrar().getPhoneAccount(ph).isSet(PhoneAccount.LCH)) {
                return ph.getId();
            }
        }
        return null;
    }

    private void playLchDtmf() {
        if (mLchSub != null || mHandler.hasMessages(LCH_PLAY_DTMF)) {
            // Ignore any redundant requests to start playing tones
            return;
        }
        mLchSub = getLchSub();
        Log.i(this, " playLchDtmf... lch sub " + mLchSub);
        if (mLchSub == null) return;
        removeAnyPendingDtmfMsgs();
        char c = mContext.getResources()
                .getString(R.string.Lch_dtmf_key).charAt(0);
        Call call = getNonRingingLiveCall(mLchSub);
        if (call == null) {
            mLchSub = null;
            return;
        }
        call.playDtmfTone(c);
        // Keep playing LCH DTMF tone to remote party on LCH call, with periodicity
        // "LCH_DTMF_PERIODICITY" until call moves out of LCH.
        mHandler.sendMessageDelayed(Message.obtain(mHandler, LCH_PLAY_DTMF), LCH_DTMF_PERIODICITY);
        mHandler.sendMessageDelayed(Message.obtain(mHandler, LCH_STOP_DTMF), LCH_DTMF_PERIOD);
    }

    private Call getNonRingingLiveCall(String subId) {
        return getFirstCallWithStateUsingSubId(subId, CallState.DIALING,
                CallState.ACTIVE, CallState.ON_HOLD);
    }

    private void stopLchDtmf() {
        if (mLchSub != null) {
            // Ignore any redundant requests to stop playing tones
            Call call = getNonRingingLiveCall(mLchSub);
            Log.i(this, " stopLchDtmf... call: " + call + " mLchSub:" + mLchSub);
            if (call == null) {
                mLchSub = null;
                return;
            }
            call.stopDtmfTone();
        }
        mLchSub = null;
    }

    private void startMSimInCallTones() {
        if (mLocalCallReminderTonePlayer == null) {
            Log.i(this, " Play local call hold reminder tone ");
            mLocalCallReminderTonePlayer =
                    mPlayerFactory.createPlayer(InCallTonePlayer.TONE_HOLD_RECALL);
            mLocalCallReminderTonePlayer.start();
        }
        if (sSupervisoryCallHoldToneConfig.equals("inband")) {
            // if "persist.radio.sch_tone" is set to "inband", play inband supervisory
            // call hold tone. if set to "dtmf", play the SCH tones
            // over DTMF, don't play SCH tones for anyother value.
            if (mSupervisoryCallHoldTonePlayer == null) {
                Log.i(this, " startMSimInCallTones: Supervisory call hold tone ");
                mSupervisoryCallHoldTonePlayer =
                        mPlayerFactory.createPlayer(InCallTonePlayer.TONE_SUPERVISORY_CH);
                mSupervisoryCallHoldTonePlayer.start();
            }
        } else if (sSupervisoryCallHoldToneConfig.equals("dtmf")) {
            Log.i(this, " startMSimInCallTones: Supervisory call hold tone over dtmf ");
            playLchDtmf();
        }
    }

    private void removeAnyPendingDtmfMsgs() {
        mHandler.removeMessages(LCH_PLAY_DTMF);
        mHandler.removeMessages(LCH_STOP_DTMF);
    }

    protected void stopMSimInCallTones() {
        if (mLocalCallReminderTonePlayer != null) {
            Log.i(this, " stopMSimInCallTones: local call hold reminder tone ");
            mLocalCallReminderTonePlayer.stopTone();
            mLocalCallReminderTonePlayer = null;
        }
        if (mSupervisoryCallHoldTonePlayer != null) {
            Log.i(this, " stopMSimInCallTones: Supervisory call hold tone ");
            mSupervisoryCallHoldTonePlayer.stopTone();
            mSupervisoryCallHoldTonePlayer = null;
        }
        if (sSupervisoryCallHoldToneConfig.equals("dtmf")) {
            Log.i(this, " stopMSimInCallTones: stop SCH Dtmf call hold tone ");
            stopLchDtmf();
            /* Remove any previous dtmf nssages from queue */
            removeAnyPendingDtmfMsgs();
        }
    }

    /**
     * Update the local call hold state for all subscriptions
     * 1 -- if call on local hold, 0 -- if call is not on local hold
     *
     * @param subInConversation is the sub user is currently active in subsription.
     * so if this sub is in LCH, then bring that sub out of LCH.
     */
    private void updateLchStatus(String subInConversation) {
        Log.i(this, "updateLchStatus subInConversation: " + subInConversation);
        if (subInConversation != null && subInConversation.contains("sip")) {
            return;
        }
        for (PhoneAccountHandle ph : getPhoneAccountRegistrar().getCallCapablePhoneAccounts()) {
            String sub = ph.getId();
            if (sub != null && sub.contains("sip")) {
                Log.d(this, "update lch. Skipping account: " + sub);
                continue;
            }
            PhoneAccount phAcc = getPhoneAccountRegistrar().getPhoneAccount(ph);
            boolean lchState = false;
            if (subInConversation != null && hasActiveOrHoldingCall(sub) &&
                    !sub.equals(subInConversation)) {
                // if sub is not conversation  sub and if it has an active
                // voice call then update lchStatus as Active
                lchState = true;
            }
            // Update state only if the new state is different
            if (lchState != phAcc.isSet(PhoneAccount.LCH)) {
                Call call = getNonRingingLiveCall(sub);
                Log.i(this, " setLocal Call Hold to  = " + lchState + " sub:" + sub);

                if (call != null) {
                    if (call.getChildCalls().size() > 1) {
                        Call child = call.getChildCalls().get(0);
                        child.setLocalCallHold(lchState ? 1 : 0);
                    } else {
                        call.setLocalCallHold(lchState ? 1 : 0);
                    }
                }
                if (lchState) {
                    phAcc.setBit(PhoneAccount.LCH);
                } else {
                    phAcc.unSetBit(PhoneAccount.LCH);
                }
            }
        }
    }
}<|MERGE_RESOLUTION|>--- conflicted
+++ resolved
@@ -1290,9 +1290,6 @@
     Call createConferenceCall(
             PhoneAccountHandle phoneAccount,
             ParcelableConference parcelableConference) {
-<<<<<<< HEAD
-        long oldConnectTime = parcelableConference.getConnectTimeMillis();
-=======
 
         // If the parceled conference specifies a connect time, use it; otherwise default to 0,
         // which is the default value for new Calls.
@@ -1301,7 +1298,6 @@
                         Conference.CONNECT_TIME_NOT_SPECIFIED ? 0 :
                         parcelableConference.getConnectTimeMillis();
 
->>>>>>> 0e30a9cc
         Call call = new Call(
                 mContext,
                 mConnectionServiceRepository,
@@ -1311,14 +1307,10 @@
                 phoneAccount,
                 false /* isIncoming */,
                 true /* isConference */,
-<<<<<<< HEAD
-                oldConnectTime);
-=======
                 connectTime);
->>>>>>> 0e30a9cc
 
         setCallState(call, Call.getStateFromConnectionState(parcelableConference.getState()));
-        if (oldConnectTime == 0 && call.getState() == CallState.ACTIVE) {
+        if (connectTime == 0 && call.getState() == CallState.ACTIVE) {
             call.setConnectTimeMillis(System.currentTimeMillis());
         }
         call.setConnectionCapabilities(parcelableConference.getConnectionCapabilities());
