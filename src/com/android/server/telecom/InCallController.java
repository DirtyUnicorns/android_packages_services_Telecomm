--- conflicted
+++ resolved
@@ -522,14 +522,10 @@
                 }
                 childCallIds.add(mCallIdMapper.getCallId(child));
             }
-<<<<<<< HEAD
-            connectTimeMillis = Math.min(connectTimeMillis, childConnectTimeMillis);
-=======
 
             if (childConnectTimeMillis != Long.MAX_VALUE) {
                 connectTimeMillis = childConnectTimeMillis;
             }
->>>>>>> 0e30a9cc
         }
 
         if (call.isRespondViaSmsCapable()) {
