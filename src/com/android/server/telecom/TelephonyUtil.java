--- conflicted
+++ resolved
@@ -32,13 +32,10 @@
 
 import com.android.internal.annotations.VisibleForTesting;
 
-<<<<<<< HEAD
 import java.util.ArrayList;
 import java.util.Arrays;
-=======
 import java.util.Collections;
 import java.util.Comparator;
->>>>>>> 94f706a2
 import java.util.List;
 
 /**
@@ -84,40 +81,6 @@
                 context, handle.getSchemeSpecificPart());
     }
 
-<<<<<<< HEAD
-    static ComponentName getDialerComponentName(Context context) {
-        Resources resources = context.getResources();
-        PackageManager packageManager = context.getPackageManager();
-        Intent i = new Intent(Intent.ACTION_DIAL);
-        List<ResolveInfo> resolveInfo = packageManager.queryIntentActivities(i, 0);
-        List<String> entries = Arrays.asList(resources.getStringArray(
-                R.array.dialer_default_classes));
-        for (ResolveInfo info : resolveInfo) {
-            ComponentName componentName = new ComponentName(info.activityInfo.packageName,
-                    info.activityInfo.name);
-            if (entries.contains(componentName.flattenToString())) {
-                return componentName;
-            }
-        }
-        return null;
-    }
-
-    static ComponentName getInCallComponentName(Context context) {
-        Resources resources = context.getResources();
-        PackageManager packageManager = context.getPackageManager();
-        Intent i = new Intent(InCallService.SERVICE_INTERFACE);
-        List<ResolveInfo> resolveInfo = packageManager.queryIntentServices(i, 0);
-        List<String> entries = Arrays.asList(resources.getStringArray(
-                R.array.incall_default_classes));
-        for (ResolveInfo info : resolveInfo) {
-            ComponentName componentName = new ComponentName(info.serviceInfo.packageName,
-                    info.serviceInfo.name);
-            if (entries.contains(componentName.flattenToString())) {
-                return componentName;
-            }
-        }
-        return null;
-=======
     public static void sortSimPhoneAccounts(Context context, List<PhoneAccount> accounts) {
         final TelephonyManager telephonyManager = TelephonyManager.from(context);
 
@@ -167,6 +130,39 @@
 
     private static String nullToEmpty(String str) {
         return str == null ? "" : str;
->>>>>>> 94f706a2
+    }
+
+    static ComponentName getDialerComponentName(Context context) {
+        Resources resources = context.getResources();
+        PackageManager packageManager = context.getPackageManager();
+        Intent i = new Intent(Intent.ACTION_DIAL);
+        List<ResolveInfo> resolveInfo = packageManager.queryIntentActivities(i, 0);
+        List<String> entries = Arrays.asList(resources.getStringArray(
+                R.array.dialer_default_classes));
+        for (ResolveInfo info : resolveInfo) {
+            ComponentName componentName = new ComponentName(info.activityInfo.packageName,
+                    info.activityInfo.name);
+            if (entries.contains(componentName.flattenToString())) {
+                return componentName;
+            }
+        }
+        return null;
+    }
+
+    static ComponentName getInCallComponentName(Context context) {
+        Resources resources = context.getResources();
+        PackageManager packageManager = context.getPackageManager();
+        Intent i = new Intent(InCallService.SERVICE_INTERFACE);
+        List<ResolveInfo> resolveInfo = packageManager.queryIntentServices(i, 0);
+        List<String> entries = Arrays.asList(resources.getStringArray(
+                R.array.incall_default_classes));
+        for (ResolveInfo info : resolveInfo) {
+            ComponentName componentName = new ComponentName(info.serviceInfo.packageName,
+                    info.serviceInfo.name);
+            if (entries.contains(componentName.flattenToString())) {
+                return componentName;
+            }
+        }
+        return null;
     }
 }