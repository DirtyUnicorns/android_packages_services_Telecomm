/*
 * Copyright 2014, The Android Open Source Project
 *
 * Licensed under the Apache License, Version 2.0 (the "License");
 * you may not use this file except in compliance with the License.
 * You may obtain a copy of the License at
 *
 *     http://www.apache.org/licenses/LICENSE-2.0
 *
 * Unless required by applicable law or agreed to in writing, software
 * distributed under the License is distributed on an "AS IS" BASIS,
 * WITHOUT WARRANTIES OR CONDITIONS OF ANY KIND, either express or implied.
 * See the License for the specific language governing permissions and
 * limitations under the License.
 */

package com.android.server.telecom.ui;

import static android.Manifest.permission.READ_PHONE_STATE;

import android.annotation.NonNull;
import android.content.ComponentName;
import android.content.ContentProvider;
import android.content.pm.PackageManager.NameNotFoundException;
import android.telecom.Logging.Runnable;
import android.telecom.PhoneAccountHandle;
import android.telecom.TelecomManager;

import com.android.server.telecom.CallerInfoLookupHelper;
import com.android.server.telecom.CallsManagerListenerBase;
import com.android.server.telecom.Constants;
import com.android.server.telecom.MissedCallNotifier;
import com.android.server.telecom.PhoneAccountRegistrar;
import com.android.server.telecom.PhoneNumberUtilsAdapter;
import com.android.server.telecom.R;
import com.android.server.telecom.TelecomBroadcastIntentProcessor;
import com.android.server.telecom.TelecomSystem;
import com.android.server.telecom.components.TelecomBroadcastReceiver;

import android.app.Notification;
import android.app.NotificationManager;
import android.app.PendingIntent;
import android.app.TaskStackBuilder;
import android.content.AsyncQueryHandler;
import android.content.ContentValues;
import android.content.Context;
import android.content.Intent;
import android.content.pm.ResolveInfo;
import android.database.Cursor;
import android.graphics.Bitmap;
import android.graphics.drawable.BitmapDrawable;
import android.graphics.drawable.Drawable;
import android.net.Uri;
import android.os.AsyncTask;
import android.os.Binder;
import android.os.UserHandle;
import android.provider.CallLog.Calls;
import android.telecom.DefaultDialerManager;
import android.telecom.Log;
import android.telecom.PhoneAccount;
import android.telephony.PhoneNumberUtils;
import android.telephony.TelephonyManager;
import android.text.BidiFormatter;
import android.text.TextDirectionHeuristics;
import android.text.TextUtils;

import com.android.internal.telephony.CallerInfo;

import java.lang.Override;
import java.lang.String;
import java.util.List;
import java.util.Locale;
import java.util.Objects;
import java.util.concurrent.ConcurrentHashMap;
import java.util.concurrent.ConcurrentMap;
import java.util.concurrent.atomic.AtomicInteger;

// TODO: Needed for move to system service: import com.android.internal.R;

/**
 * Creates a notification for calls that the user missed (neither answered nor rejected).
 *
 * TODO: Make TelephonyManager.clearMissedCalls call into this class.
 */
public class MissedCallNotifierImpl extends CallsManagerListenerBase implements MissedCallNotifier {

    public interface MissedCallNotifierImplFactory {
        MissedCallNotifier makeMissedCallNotifierImpl(Context context,
                PhoneAccountRegistrar phoneAccountRegistrar);
    }

    public interface NotificationBuilderFactory {
        Notification.Builder getBuilder(Context context);
    }

    private static class DefaultNotificationBuilderFactory implements NotificationBuilderFactory {
        public DefaultNotificationBuilderFactory() {}

        @Override
        public Notification.Builder getBuilder(Context context) {
            return new Notification.Builder(context);
        }
    }

    private static final String[] CALL_LOG_PROJECTION = new String[] {
        Calls._ID,
        Calls.NUMBER,
        Calls.NUMBER_PRESENTATION,
        Calls.DATE,
        Calls.DURATION,
        Calls.TYPE,
    };

    private static final String CALL_LOG_WHERE_CLAUSE = "type=" + Calls.MISSED_TYPE +
            " AND new=1" +
            " AND is_read=0";

    public static final int CALL_LOG_COLUMN_ID = 0;
    public static final int CALL_LOG_COLUMN_NUMBER = 1;
    public static final int CALL_LOG_COLUMN_NUMBER_PRESENTATION = 2;
    public static final int CALL_LOG_COLUMN_DATE = 3;
    public static final int CALL_LOG_COLUMN_DURATION = 4;
    public static final int CALL_LOG_COLUMN_TYPE = 5;

    private static final int MISSED_CALL_NOTIFICATION_ID = 1;

    private final Context mContext;
    private final PhoneAccountRegistrar mPhoneAccountRegistrar;
    private final NotificationManager mNotificationManager;
    private final NotificationBuilderFactory mNotificationBuilderFactory;
<<<<<<< HEAD
    private final ComponentName mNotificationComponent;
=======
    private final PhoneNumberUtilsAdapter mPhoneNumberUtilsAdapter;
>>>>>>> 6191486f
    private UserHandle mCurrentUserHandle;

    // Used to track the number of missed calls.
    private ConcurrentMap<UserHandle, AtomicInteger> mMissedCallCounts;

    private UserHandle userToLoadAfterBootComplete;

    public MissedCallNotifierImpl(Context context, PhoneAccountRegistrar phoneAccountRegistrar) {
        this(context, phoneAccountRegistrar, new DefaultNotificationBuilderFactory());
    }

    public MissedCallNotifierImpl(Context context,
            PhoneAccountRegistrar phoneAccountRegistrar,
            NotificationBuilderFactory notificationBuilderFactory) {
        mContext = context;
        mPhoneAccountRegistrar = phoneAccountRegistrar;
        mNotificationManager =
                (NotificationManager) mContext.getSystemService(Context.NOTIFICATION_SERVICE);

        mNotificationBuilderFactory = notificationBuilderFactory;
        mMissedCallCounts = new ConcurrentHashMap<>();
    }

    /** Clears missed call notification and marks the call log's missed calls as read. */
    @Override
    public void clearMissedCalls(UserHandle userHandle) {
        // If the default dialer is showing the missed call notification then it will modify the
        // call log and we don't have to do anything here.
        if (!shouldManageNotificationThroughDefaultDialer(userHandle)) {
            markMissedCallsAsRead(userHandle);
        }
        cancelMissedCallNotification(userHandle);
    }

    private void markMissedCallsAsRead(final UserHandle userHandle) {
        AsyncTask.execute(new Runnable("MCNI.mMCAR", null /*lock*/) {
            @Override
            public void loggedRun() {
                // Clear the list of new missed calls from the call log.
                ContentValues values = new ContentValues();
                values.put(Calls.NEW, 0);
                values.put(Calls.IS_READ, 1);
                StringBuilder where = new StringBuilder();
                where.append(Calls.NEW);
                where.append(" = 1 AND ");
                where.append(Calls.TYPE);
                where.append(" = ?");
                try {
                    Uri callsUri = ContentProvider
                            .maybeAddUserId(Calls.CONTENT_URI, userHandle.getIdentifier());
                    mContext.getContentResolver().update(callsUri, values,
                            where.toString(), new String[]{ Integer.toString(Calls.
                            MISSED_TYPE) });
                } catch (IllegalArgumentException e) {
                    Log.w(this, "ContactsProvider update command failed", e);
                }
            }
        }.prepare());
    }

    /**
<<<<<<< HEAD
     * Broadcasts missed call notification to custom component if set.
     * Currently the component is set in phone capable android wear device.
     * @param userHandle The user that has the missed call(s).
     * @return {@code true} if the broadcast was sent. {@code false} otherwise.
     */
    private boolean sendNotificationCustomComponent(CallInfo callInfo, UserHandle userHandle) {
        if (mNotificationComponent != null) {
            int count = mMissedCallCounts.get(userHandle).get();
            Intent intent = new Intent();
            intent.setFlags(Intent.FLAG_RECEIVER_FOREGROUND);
            intent.setComponent(mNotificationComponent);
            intent.setAction(TelecomManager.ACTION_SHOW_MISSED_CALLS_NOTIFICATION);
            intent.putExtra(TelecomManager.EXTRA_NOTIFICATION_COUNT, count);
            intent.putExtra(TelecomManager.EXTRA_NOTIFICATION_PHONE_NUMBER,
                    callInfo == null ? null : callInfo.getPhoneNumber());
            intent.putExtra(TelecomManager.EXTRA_CLEAR_MISSED_CALLS_INTENT,
                    createClearMissedCallsPendingIntent(userHandle));


            if (count == 1 && callInfo != null) {
                String handle = callInfo.getHandleSchemeSpecificPart();

                if (!TextUtils.isEmpty(handle) && !TextUtils.equals(handle,
                        mContext.getString(R.string.handle_restricted))) {
                    intent.putExtra(TelecomManager.EXTRA_CALL_BACK_INTENT,
                            createCallBackPendingIntent(callInfo.getHandle(), userHandle));
                }
            }

            mContext.sendBroadcast(intent);
            return true;
        }

        return false;
    }

    /**
     * Returns the missed-call notification intent to send to the default dialer for the given user.
     * Note, the passed in userHandle is always the non-managed user for SIM calls (multi-user
=======
     * Returns the missed-call notificatino intent to send to the default dialer for the given user.     * Note, the passed in userHandle is always the non-managed user for SIM calls (multi-user
>>>>>>> 6191486f
     * calls). In this case we return the default dialer for the logged in user. This is never the
     * managed (work profile) dialer.
     *
     * For non-multi-user calls (3rd party phone accounts), the passed in userHandle is the user
     * handle of the phone account. This could be a managed user. In that case we return the default
     * dialer for the given user which could be a managed (work profile) dialer.
     */
    private Intent getShowMissedCallIntentForDefaultDialer(UserHandle userHandle) {
        String dialerPackage = DefaultDialerManager
                .getDefaultDialerApplication(mContext, userHandle.getIdentifier());
        if (TextUtils.isEmpty(dialerPackage)) {
            return null;
        }
        return new Intent(TelecomManager.ACTION_SHOW_MISSED_CALLS_NOTIFICATION)
            .setPackage(dialerPackage);
    }

    private boolean shouldManageNotificationThroughDefaultDialer(UserHandle userHandle) {
        Intent intent = getShowMissedCallIntentForDefaultDialer(userHandle);
        if (intent == null) {
            return false;
        }

        List<ResolveInfo> receivers = mContext.getPackageManager()
                .queryBroadcastReceiversAsUser(intent, 0, userHandle.getIdentifier());
        return receivers.size() > 0;
    }

    private void sendNotificationThroughDefaultDialer(CallInfo callInfo, UserHandle userHandle) {
        int count = mMissedCallCounts.get(userHandle).get();
        Intent intent = getShowMissedCallIntentForDefaultDialer(userHandle)
            .setFlags(Intent.FLAG_RECEIVER_FOREGROUND)
            .putExtra(TelecomManager.EXTRA_CLEAR_MISSED_CALLS_INTENT,
                    createClearMissedCallsPendingIntent(userHandle))
            .putExtra(TelecomManager.EXTRA_NOTIFICATION_COUNT, count)
            .putExtra(TelecomManager.EXTRA_NOTIFICATION_PHONE_NUMBER,
                    callInfo == null ? null : callInfo.getPhoneNumber());

        if (count == 1 && call != null) {
            final Uri handleUri = call.getHandle();
            String handle = handleUri == null ? null : handleUri.getSchemeSpecificPart();

            if (!TextUtils.isEmpty(handle) && !TextUtils.equals(handle,
                    mContext.getString(R.string.handle_restricted))) {
                intent.putExtra(TelecomManager.EXTRA_CALL_BACK_INTENT,
                        createCallBackPendingIntent(handleUri, userHandle));
            }
        }


        Log.w(this, "Showing missed calls through default dialer.");
        mContext.sendBroadcastAsUser(intent, userHandle, READ_PHONE_STATE);
    }

    /**
     * Create a system notification for the missed call.
     *
     * @param call The missed call.
     */
    @Override
    public void showMissedCallNotification(@NonNull CallInfo callInfo) {
        final PhoneAccountHandle phoneAccountHandle = callInfo.getPhoneAccountHandle();
        final PhoneAccount phoneAccount =
                mPhoneAccountRegistrar.getPhoneAccountUnchecked(phoneAccountHandle);
        UserHandle userHandle;
        if (phoneAccount != null &&
                phoneAccount.hasCapabilities(PhoneAccount.CAPABILITY_MULTI_USER)) {
            userHandle = mCurrentUserHandle;
        } else {
            userHandle = phoneAccountHandle.getUserHandle();
        }
        showMissedCallNotification(callInfo, userHandle);
    }

    private void showMissedCallNotification(@NonNull CallInfo callInfo, UserHandle userHandle) {
        Log.i(this, "showMissedCallNotification()");
        mMissedCallCounts.putIfAbsent(userHandle, new AtomicInteger(0));
        int missCallCounts = mMissedCallCounts.get(userHandle).incrementAndGet();

<<<<<<< HEAD
        if (sendNotificationCustomComponent(callInfo, userHandle)) {
            return;
        }

=======
>>>>>>> 6191486f
        if (shouldManageNotificationThroughDefaultDialer(userHandle)) {
            sendNotificationThroughDefaultDialer(callInfo, userHandle);
            return;
        }

        final int titleResId;
        final String expandedText;  // The text in the notification's line 1 and 2.

        // Display the first line of the notification:
        // 1 missed call: <caller name || handle>
        // More than 1 missed call: <number of calls> + "missed calls"
        if (missCallCounts == 1) {
            expandedText = getNameForMissedCallNotification(callInfo);

            CallerInfo ci = callInfo.getCallerInfo();
            if (ci != null && ci.userType == CallerInfo.USER_TYPE_WORK) {
                titleResId = R.string.notification_missedWorkCallTitle;
            } else {
                titleResId = R.string.notification_missedCallTitle;
            }
        } else {
            titleResId = R.string.notification_missedCallsTitle;
            expandedText =
                    mContext.getString(R.string.notification_missedCallsMsg, missCallCounts);
        }

        // Create a public viewable version of the notification, suitable for display when sensitive
        // notification content is hidden.
        // We use user's context here to make sure notification is badged if it is a managed user.
        Context contextForUser = getContextForUser(userHandle);
        Notification.Builder publicBuilder = mNotificationBuilderFactory.getBuilder(contextForUser);
        publicBuilder.setSmallIcon(android.R.drawable.stat_notify_missed_call)
                .setColor(mContext.getResources().getColor(R.color.theme_color))
                .setWhen(callInfo.getCreationTimeMillis())
                // Show "Phone" for notification title.
                .setContentTitle(mContext.getText(R.string.userCallActivityLabel))
                // Notification details shows that there are missed call(s), but does not reveal
                // the missed caller information.
                .setContentText(mContext.getText(titleResId))
                .setContentIntent(createCallLogPendingIntent(userHandle))
                .setAutoCancel(true)
                .setDeleteIntent(createClearMissedCallsPendingIntent(userHandle));

        // Create the notification suitable for display when sensitive information is showing.
        Notification.Builder builder = mNotificationBuilderFactory.getBuilder(contextForUser);
        builder.setSmallIcon(android.R.drawable.stat_notify_missed_call)
                .setColor(mContext.getResources().getColor(R.color.theme_color))
                .setWhen(callInfo.getCreationTimeMillis())
                .setContentTitle(mContext.getText(titleResId))
                .setContentText(expandedText)
                .setContentIntent(createCallLogPendingIntent(userHandle))
                .setAutoCancel(true)
                .setDeleteIntent(createClearMissedCallsPendingIntent(userHandle))
                // Include a public version of the notification to be shown when the missed call
                // notification is shown on the user's lock screen and they have chosen to hide
                // sensitive notification information.
                .setPublicVersion(publicBuilder.build());

        Uri handleUri = callInfo.getHandle();
        String handle = callInfo.getHandleSchemeSpecificPart();

        // Add additional actions when there is only 1 missed call, like call-back and SMS.
        if (missCallCounts == 1) {
            Log.d(this, "Add actions with number %s.", Log.piiHandle(handle));

            if (!TextUtils.isEmpty(handle)
                    && !TextUtils.equals(handle, mContext.getString(R.string.handle_restricted))) {
                builder.addAction(R.drawable.ic_phone_24dp,
                        mContext.getString(R.string.notification_missedCall_call_back),
                        createCallBackPendingIntent(handleUri, userHandle));

                if (canRespondViaSms(callInfo)) {
                    builder.addAction(R.drawable.ic_message_24dp,
                            mContext.getString(R.string.notification_missedCall_message),
                            createSendSmsFromNotificationPendingIntent(handleUri, userHandle));
                }
            }

            Bitmap photoIcon = callInfo.getCallerInfo() == null ?
                    null : callInfo.getCallerInfo().cachedPhotoIcon;
            if (photoIcon != null) {
                builder.setLargeIcon(photoIcon);
            } else {
                Drawable photo = callInfo.getCallerInfo() == null ?
                        null : callInfo.getCallerInfo().cachedPhoto;
                if (photo != null && photo instanceof BitmapDrawable) {
                    builder.setLargeIcon(((BitmapDrawable) photo).getBitmap());
                }
            }
        } else {
            Log.d(this, "Suppress actions. handle: %s, missedCalls: %d.", Log.piiHandle(handle),
                    missCallCounts);
        }

        Notification notification = builder.build();
        configureLedOnNotification(notification);

        Log.i(this, "Adding missed call notification for %s.", Log.pii(callInfo.getHandle()));
        long token = Binder.clearCallingIdentity();
        try {
            mNotificationManager.notifyAsUser(
                    null /* tag */, MISSED_CALL_NOTIFICATION_ID, notification, userHandle);
        } finally {
            Binder.restoreCallingIdentity(token);
        }
    }


    /** Cancels the "missed call" notification. */
    private void cancelMissedCallNotification(UserHandle userHandle) {
        // Reset the number of missed calls to 0.
        mMissedCallCounts.putIfAbsent(userHandle, new AtomicInteger(0));
        mMissedCallCounts.get(userHandle).set(0);

        if (shouldManageNotificationThroughDefaultDialer(userHandle)) {
            sendNotificationThroughDefaultDialer(null, userHandle);
            return;
        }

        long token = Binder.clearCallingIdentity();
        try {
            mNotificationManager.cancelAsUser(null, MISSED_CALL_NOTIFICATION_ID, userHandle);
        } finally {
            Binder.restoreCallingIdentity(token);
        }
    }

    /**
     * Returns the name to use in the missed call notification.
     */
    private String getNameForMissedCallNotification(@NonNull CallInfo callInfo) {
        String handle = callInfo.getHandleSchemeSpecificPart();
        String name = callInfo.getName();

        if (!TextUtils.isEmpty(handle)) {
            String formattedNumber = PhoneNumberUtils.formatNumber(handle,
                    getCurrentCountryIso(mContext));

            // The formatted number will be null if there was a problem formatting it, but we can
            // default to using the unformatted number instead (e.g. a SIP URI may not be able to
            // be formatted.
            if (!TextUtils.isEmpty(formattedNumber)) {
                handle = formattedNumber;
            }
        }

        if (!TextUtils.isEmpty(name) && TextUtils.isGraphic(name)) {
            return name;
        } else if (!TextUtils.isEmpty(handle)) {
            // A handle should always be displayed LTR using {@link BidiFormatter} regardless of the
            // content of the rest of the notification.
            // TODO: Does this apply to SIP addresses?
            BidiFormatter bidiFormatter = BidiFormatter.getInstance();
            return bidiFormatter.unicodeWrap(handle, TextDirectionHeuristics.LTR);
        } else {
            // Use "unknown" if the call is unidentifiable.
            return mContext.getString(R.string.unknown);
        }
    }

    /**
     * @return The ISO 3166-1 two letters country code of the country the user is in based on the
     *      network location.  If the network location does not exist, fall back to the locale
     *      setting.
     */
    private String getCurrentCountryIso(Context context) {
        // Without framework function calls, this seems to be the most accurate location service
        // we can rely on.
        final TelephonyManager telephonyManager =
                (TelephonyManager) context.getSystemService(Context.TELEPHONY_SERVICE);
        String countryIso = telephonyManager.getNetworkCountryIso().toUpperCase();

        if (countryIso == null) {
            countryIso = Locale.getDefault().getCountry();
            Log.w(this, "No CountryDetector; falling back to countryIso based on locale: "
                    + countryIso);
        }
        return countryIso;
    }

    /**
     * Creates a new pending intent that sends the user to the call log.
     *
     * @return The pending intent.
     */
    private PendingIntent createCallLogPendingIntent(UserHandle userHandle) {
        Intent intent = new Intent(Intent.ACTION_VIEW, null);
        intent.setType(Calls.CONTENT_TYPE);

        TaskStackBuilder taskStackBuilder = TaskStackBuilder.create(mContext);
        taskStackBuilder.addNextIntent(intent);

        return taskStackBuilder.getPendingIntent(0, 0, null, userHandle);
    }

    /**
     * Creates an intent to be invoked when the missed call notification is cleared.
     */
    private PendingIntent createClearMissedCallsPendingIntent(UserHandle userHandle) {
        return createTelecomPendingIntent(
                TelecomBroadcastIntentProcessor.ACTION_CLEAR_MISSED_CALLS, null, userHandle);
    }

    /**
     * Creates an intent to be invoked when the user opts to "call back" from the missed call
     * notification.
     *
     * @param handle The handle to call back.
     */
    private PendingIntent createCallBackPendingIntent(Uri handle, UserHandle userHandle) {
        return createTelecomPendingIntent(
                TelecomBroadcastIntentProcessor.ACTION_CALL_BACK_FROM_NOTIFICATION, handle,
                userHandle);
    }

    /**
     * Creates an intent to be invoked when the user opts to "send sms" from the missed call
     * notification.
     */
    private PendingIntent createSendSmsFromNotificationPendingIntent(Uri handle,
            UserHandle userHandle) {
        return createTelecomPendingIntent(
                TelecomBroadcastIntentProcessor.ACTION_SEND_SMS_FROM_NOTIFICATION,
                Uri.fromParts(Constants.SCHEME_SMSTO, handle.getSchemeSpecificPart(), null),
                userHandle);
    }

    /**
     * Creates generic pending intent from the specified parameters to be received by
     * {@link TelecomBroadcastIntentProcessor}.
     *
     * @param action The intent action.
     * @param data The intent data.
     */
    private PendingIntent createTelecomPendingIntent(String action, Uri data,
            UserHandle userHandle) {
        Intent intent = new Intent(action, data, mContext, TelecomBroadcastReceiver.class);
        intent.putExtra(TelecomBroadcastIntentProcessor.EXTRA_USERHANDLE, userHandle);
        return PendingIntent.getBroadcast(mContext, 0, intent, PendingIntent.FLAG_CANCEL_CURRENT);
    }

    /**
     * Configures a notification to emit the blinky notification light.
     */
    private void configureLedOnNotification(Notification notification) {
        notification.flags |= Notification.FLAG_SHOW_LIGHTS;
        notification.defaults |= Notification.DEFAULT_LIGHTS;
    }

    private boolean canRespondViaSms(@NonNull CallInfo callInfo) {
        // Only allow respond-via-sms for "tel:" calls.
        return callInfo.getHandle() != null &&
                PhoneAccount.SCHEME_TEL.equals(callInfo.getHandle().getScheme());
    }

    @Override
    public void reloadAfterBootComplete(final CallerInfoLookupHelper callerInfoLookupHelper,
            CallInfoFactory callInfoFactory) {
        if (userToLoadAfterBootComplete != null) {
            reloadFromDatabase(callerInfoLookupHelper,
                    callInfoFactory, userToLoadAfterBootComplete);
            userToLoadAfterBootComplete = null;
        }
    }
    /**
     * Adds the missed call notification on startup if there are unread missed calls.
     */
    @Override
    public void reloadFromDatabase(final CallerInfoLookupHelper callerInfoLookupHelper,
            CallInfoFactory callInfoFactory, final UserHandle userHandle) {
        Log.d(this, "reloadFromDatabase()...");
        if (TelecomSystem.getInstance() == null || !TelecomSystem.getInstance().isBootComplete()) {
            Log.i(this, "Boot not yet complete -- call log db may not be available. Deferring " +
                    "loading until boot complete.");
            userToLoadAfterBootComplete = userHandle;
            return;
        }

        // instantiate query handler
        AsyncQueryHandler queryHandler = new AsyncQueryHandler(mContext.getContentResolver()) {
            @Override
            protected void onQueryComplete(int token, Object cookie, Cursor cursor) {
                Log.d(MissedCallNotifierImpl.this, "onQueryComplete()...");
                if (cursor != null) {
                    try {
                        mMissedCallCounts.remove(userHandle);
                        while (cursor.moveToNext()) {
                            // Get data about the missed call from the cursor
                            final String handleString = cursor.getString(CALL_LOG_COLUMN_NUMBER);
                            final int presentation =
                                    cursor.getInt(CALL_LOG_COLUMN_NUMBER_PRESENTATION);
                            final long date = cursor.getLong(CALL_LOG_COLUMN_DATE);

                            final Uri handle;
                            if (presentation != Calls.PRESENTATION_ALLOWED
                                    || TextUtils.isEmpty(handleString)) {
                                handle = null;
                            } else {
                                handle = Uri.fromParts(PhoneNumberUtils.isUriNumber(handleString) ?
                                        PhoneAccount.SCHEME_SIP : PhoneAccount.SCHEME_TEL,
                                                handleString, null);
                            }

                            callerInfoLookupHelper.startLookup(handle,
                                    new CallerInfoLookupHelper.OnQueryCompleteListener() {
                                        @Override
                                        public void onCallerInfoQueryComplete(Uri queryHandle,
                                                CallerInfo info) {
                                            if (!Objects.equals(queryHandle, handle)) {
                                                Log.w(MissedCallNotifierImpl.this,
                                                        "CallerInfo query returned with " +
                                                                "different handle.");
                                                return;
                                            }
                                            if (info.contactDisplayPhotoUri == null) {
                                                // If there is no photo, just show the notification.
                                                CallInfo callInfo = callInfoFactory.makeCallInfo(
                                                        info, null, handle, date);
                                                showMissedCallNotification(callInfo, userHandle);
                                            }
                                        }

                                        @Override
                                        public void onContactPhotoQueryComplete(Uri queryHandle,
                                                CallerInfo info) {
                                            if (!Objects.equals(queryHandle, handle)) {
                                                Log.w(MissedCallNotifierImpl.this,
                                                        "CallerInfo query for photo returned " +
                                                                "with different handle.");
                                                return;
                                            }
                                            CallInfo callInfo = callInfoFactory.makeCallInfo(
                                                    info, null, handle, date);
                                            showMissedCallNotification(callInfo, userHandle);
                                        }
                                    }
                            );
                        }
                    } finally {
                        cursor.close();
                    }
                }
            }
        };

        // setup query spec, look for all Missed calls that are new.
        Uri callsUri =
                ContentProvider.maybeAddUserId(Calls.CONTENT_URI, userHandle.getIdentifier());
        // start the query
        queryHandler.startQuery(0, null, callsUri, CALL_LOG_PROJECTION,
                CALL_LOG_WHERE_CLAUSE, null, Calls.DEFAULT_SORT_ORDER);
    }

    @Override
    public void setCurrentUserHandle(UserHandle currentUserHandle) {
        mCurrentUserHandle = currentUserHandle;
    }

    private Context getContextForUser(UserHandle user) {
        try {
            return mContext.createPackageContextAsUser(mContext.getPackageName(), 0, user);
        } catch (NameNotFoundException e) {
            // Default to mContext, not finding the package system is running as is unlikely.
            return mContext;
        }
    }
}<|MERGE_RESOLUTION|>--- conflicted
+++ resolved
@@ -19,7 +19,6 @@
 import static android.Manifest.permission.READ_PHONE_STATE;
 
 import android.annotation.NonNull;
-import android.content.ComponentName;
 import android.content.ContentProvider;
 import android.content.pm.PackageManager.NameNotFoundException;
 import android.telecom.Logging.Runnable;
@@ -128,11 +127,6 @@
     private final PhoneAccountRegistrar mPhoneAccountRegistrar;
     private final NotificationManager mNotificationManager;
     private final NotificationBuilderFactory mNotificationBuilderFactory;
-<<<<<<< HEAD
-    private final ComponentName mNotificationComponent;
-=======
-    private final PhoneNumberUtilsAdapter mPhoneNumberUtilsAdapter;
->>>>>>> 6191486f
     private UserHandle mCurrentUserHandle;
 
     // Used to track the number of missed calls.
@@ -194,49 +188,8 @@
     }
 
     /**
-<<<<<<< HEAD
-     * Broadcasts missed call notification to custom component if set.
-     * Currently the component is set in phone capable android wear device.
-     * @param userHandle The user that has the missed call(s).
-     * @return {@code true} if the broadcast was sent. {@code false} otherwise.
-     */
-    private boolean sendNotificationCustomComponent(CallInfo callInfo, UserHandle userHandle) {
-        if (mNotificationComponent != null) {
-            int count = mMissedCallCounts.get(userHandle).get();
-            Intent intent = new Intent();
-            intent.setFlags(Intent.FLAG_RECEIVER_FOREGROUND);
-            intent.setComponent(mNotificationComponent);
-            intent.setAction(TelecomManager.ACTION_SHOW_MISSED_CALLS_NOTIFICATION);
-            intent.putExtra(TelecomManager.EXTRA_NOTIFICATION_COUNT, count);
-            intent.putExtra(TelecomManager.EXTRA_NOTIFICATION_PHONE_NUMBER,
-                    callInfo == null ? null : callInfo.getPhoneNumber());
-            intent.putExtra(TelecomManager.EXTRA_CLEAR_MISSED_CALLS_INTENT,
-                    createClearMissedCallsPendingIntent(userHandle));
-
-
-            if (count == 1 && callInfo != null) {
-                String handle = callInfo.getHandleSchemeSpecificPart();
-
-                if (!TextUtils.isEmpty(handle) && !TextUtils.equals(handle,
-                        mContext.getString(R.string.handle_restricted))) {
-                    intent.putExtra(TelecomManager.EXTRA_CALL_BACK_INTENT,
-                            createCallBackPendingIntent(callInfo.getHandle(), userHandle));
-                }
-            }
-
-            mContext.sendBroadcast(intent);
-            return true;
-        }
-
-        return false;
-    }
-
-    /**
      * Returns the missed-call notification intent to send to the default dialer for the given user.
      * Note, the passed in userHandle is always the non-managed user for SIM calls (multi-user
-=======
-     * Returns the missed-call notificatino intent to send to the default dialer for the given user.     * Note, the passed in userHandle is always the non-managed user for SIM calls (multi-user
->>>>>>> 6191486f
      * calls). In this case we return the default dialer for the logged in user. This is never the
      * managed (work profile) dialer.
      *
@@ -275,8 +228,8 @@
             .putExtra(TelecomManager.EXTRA_NOTIFICATION_PHONE_NUMBER,
                     callInfo == null ? null : callInfo.getPhoneNumber());
 
-        if (count == 1 && call != null) {
-            final Uri handleUri = call.getHandle();
+        if (count == 1 && callInfo != null) {
+            final Uri handleUri = callInfo.getHandle();
             String handle = handleUri == null ? null : handleUri.getSchemeSpecificPart();
 
             if (!TextUtils.isEmpty(handle) && !TextUtils.equals(handle,
@@ -316,13 +269,6 @@
         mMissedCallCounts.putIfAbsent(userHandle, new AtomicInteger(0));
         int missCallCounts = mMissedCallCounts.get(userHandle).incrementAndGet();
 
-<<<<<<< HEAD
-        if (sendNotificationCustomComponent(callInfo, userHandle)) {
-            return;
-        }
-
-=======
->>>>>>> 6191486f
         if (shouldManageNotificationThroughDefaultDialer(userHandle)) {
             sendNotificationThroughDefaultDialer(callInfo, userHandle);
             return;
