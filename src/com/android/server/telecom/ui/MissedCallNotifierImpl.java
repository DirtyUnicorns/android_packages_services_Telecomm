/*
 * Copyright 2014, The Android Open Source Project
 *
 * Licensed under the Apache License, Version 2.0 (the "License");
 * you may not use this file except in compliance with the License.
 * You may obtain a copy of the License at
 *
 *     http://www.apache.org/licenses/LICENSE-2.0
 *
 * Unless required by applicable law or agreed to in writing, software
 * distributed under the License is distributed on an "AS IS" BASIS,
 * WITHOUT WARRANTIES OR CONDITIONS OF ANY KIND, either express or implied.
 * See the License for the specific language governing permissions and
 * limitations under the License.
 */

package com.android.server.telecom.ui;

import android.content.ComponentName;
import android.telecom.TelecomManager;
import com.android.server.telecom.Call;
import com.android.server.telecom.CallState;
import com.android.server.telecom.CallerInfoAsyncQueryFactory;
import com.android.server.telecom.CallsManager;
import com.android.server.telecom.CallsManagerListenerBase;
import com.android.server.telecom.Constants;
import com.android.server.telecom.ContactsAsyncHelper;
import com.android.server.telecom.Log;
import com.android.server.telecom.MissedCallNotifier;
import com.android.server.telecom.R;
import com.android.server.telecom.TelecomBroadcastIntentProcessor;
import com.android.server.telecom.TelecomSystem;
import com.android.server.telecom.components.TelecomBroadcastReceiver;

import android.app.Notification;
import android.app.NotificationManager;
import android.app.PendingIntent;
import android.app.TaskStackBuilder;
import android.content.AsyncQueryHandler;
import android.content.ContentValues;
import android.content.Context;
import android.content.Intent;
import android.database.Cursor;
import android.graphics.Bitmap;
import android.graphics.drawable.BitmapDrawable;
import android.graphics.drawable.Drawable;
import android.net.Uri;
import android.os.AsyncTask;
import android.os.Binder;
import android.os.UserHandle;
import android.provider.CallLog.Calls;
import android.telecom.DisconnectCause;
import android.telecom.PhoneAccount;
import android.telephony.PhoneNumberUtils;
import android.telephony.TelephonyManager;
import android.text.BidiFormatter;
import android.text.TextDirectionHeuristics;
import android.text.TextUtils;

<<<<<<< HEAD
import java.lang.Override;
import java.lang.String;
=======
import java.util.Locale;
>>>>>>> c8e528b8

// TODO: Needed for move to system service: import com.android.internal.R;

/**
 * Creates a notification for calls that the user missed (neither answered nor rejected).
 *
 * TODO: Make TelephonyManager.clearMissedCalls call into this class.
 *
 * TODO: Reduce dependencies in this implementation; remove the need to create a new Call
 *     simply to look up caller metadata, and if possible, make it unnecessary to get a
 *     direct reference to the CallsManager. Try to make this class simply handle the UI
 *     and Android-framework entanglements of missed call notification.
 */
public class MissedCallNotifierImpl extends CallsManagerListenerBase implements MissedCallNotifier {

    private static final String[] CALL_LOG_PROJECTION = new String[] {
        Calls._ID,
        Calls.NUMBER,
        Calls.NUMBER_PRESENTATION,
        Calls.DATE,
        Calls.DURATION,
        Calls.TYPE,
    };

    private static final int CALL_LOG_COLUMN_ID = 0;
    private static final int CALL_LOG_COLUMN_NUMBER = 1;
    private static final int CALL_LOG_COLUMN_NUMBER_PRESENTATION = 2;
    private static final int CALL_LOG_COLUMN_DATE = 3;
    private static final int CALL_LOG_COLUMN_DURATION = 4;
    private static final int CALL_LOG_COLUMN_TYPE = 5;

    private static final int MISSED_CALL_NOTIFICATION_ID = 1;

    private final Context mContext;
    private final NotificationManager mNotificationManager;

    private final ComponentName mNotificationComponent;

    // Used to track the number of missed calls.
    private int mMissedCallCount = 0;

    public MissedCallNotifierImpl(Context context) {
        mContext = context;
        mNotificationManager =
                (NotificationManager) mContext.getSystemService(Context.NOTIFICATION_SERVICE);
        final String notificationComponent = context.getString(R.string.notification_component);

        mNotificationComponent = notificationComponent != null
                ? ComponentName.unflattenFromString(notificationComponent) : null;
    }

    /** {@inheritDoc} */
    @Override
    public void onCallStateChanged(Call call, int oldState, int newState) {
        if (oldState == CallState.RINGING && newState == CallState.DISCONNECTED &&
                call.getDisconnectCause().getCode() == DisconnectCause.MISSED) {
            showMissedCallNotification(call);
        }
    }

    /** Clears missed call notification and marks the call log's missed calls as read. */
    @Override
    public void clearMissedCalls() {
        AsyncTask.execute(new Runnable() {
            @Override
            public void run() {
                // Clear the list of new missed calls from the call log.
                ContentValues values = new ContentValues();
                values.put(Calls.NEW, 0);
                values.put(Calls.IS_READ, 1);
                StringBuilder where = new StringBuilder();
                where.append(Calls.NEW);
                where.append(" = 1 AND ");
                where.append(Calls.TYPE);
                where.append(" = ?");
                try {
                    mContext.getContentResolver().update(Calls.CONTENT_URI, values,
                            where.toString(), new String[]{ Integer.toString(Calls.
                            MISSED_TYPE) });
                } catch (IllegalArgumentException e) {
                    Log.w(this, "ContactsProvider update command failed", e);
                }
            }
        });
        cancelMissedCallNotification();
    }

    /**
     * Broadcasts missed call notification to custom component if set.
     * @param number The phone number associated with the notification. null if
     *               no call.
     * @param count The number of calls associated with the notification.
     * @return {@code true} if the broadcast was sent. {@code false} otherwise.
     */
    private boolean sendNotificationCustomComponent(Call call, int count) {
        if (mNotificationComponent != null) {
            Intent intent = new Intent();
            intent.setFlags(Intent.FLAG_RECEIVER_FOREGROUND);
            intent.setComponent(mNotificationComponent);
            intent.setAction(TelecomManager.ACTION_SHOW_MISSED_CALLS_NOTIFICATION);
            intent.putExtra(TelecomManager.EXTRA_NOTIFICATION_COUNT, count);
            intent.putExtra(TelecomManager.EXTRA_NOTIFICATION_PHONE_NUMBER,
                    call != null ? call.getPhoneNumber() : null);
            intent.putExtra(TelecomManager.EXTRA_CLEAR_MISSED_CALLS_INTENT,
                    createClearMissedCallsPendingIntent());


            if (count == 1 && call != null) {
                final Uri handleUri = call.getHandle();
                String handle = handleUri == null ? null : handleUri.getSchemeSpecificPart();

                if (!TextUtils.isEmpty(handle) && !TextUtils.equals(handle,
                        mContext.getString(R.string.handle_restricted))) {
                    intent.putExtra(TelecomManager.EXTRA_CALL_BACK_INTENT,
                            createCallBackPendingIntent(handleUri));
                }
            }

            mContext.sendBroadcast(intent);
            return true;
        }

        return false;
    }

    /**
     * Create a system notification for the missed call.
     *
     * @param call The missed call.
     */
    @Override
    public void showMissedCallNotification(Call call) {
        mMissedCallCount++;

        if (sendNotificationCustomComponent(call, mMissedCallCount)) {
            return;
        }

        final int titleResId;
        final String expandedText;  // The text in the notification's line 1 and 2.

        // Display the first line of the notification:
        // 1 missed call: <caller name || handle>
        // More than 1 missed call: <number of calls> + "missed calls"
        if (mMissedCallCount == 1) {
            titleResId = R.string.notification_missedCallTitle;
            expandedText = getNameForCall(call);
        } else {
            titleResId = R.string.notification_missedCallsTitle;
            expandedText =
                    mContext.getString(R.string.notification_missedCallsMsg, mMissedCallCount);
        }

        // Create the notification.
        Notification.Builder builder = new Notification.Builder(mContext);
        builder.setSmallIcon(android.R.drawable.stat_notify_missed_call)
                .setColor(mContext.getResources().getColor(R.color.theme_color))
                .setWhen(call.getCreationTimeMillis())
                .setContentTitle(mContext.getText(titleResId))
                .setContentText(expandedText)
                .setContentIntent(createCallLogPendingIntent())
                .setAutoCancel(true)
                .setDeleteIntent(createClearMissedCallsPendingIntent());

        Uri handleUri = call.getHandle();
        String handle = handleUri == null ? null : handleUri.getSchemeSpecificPart();

        // Add additional actions when there is only 1 missed call, like call-back and SMS.
        if (mMissedCallCount == 1) {
            Log.d(this, "Add actions with number %s.", Log.piiHandle(handle));

            if (!TextUtils.isEmpty(handle)
                    && !TextUtils.equals(handle, mContext.getString(R.string.handle_restricted))) {
                builder.addAction(R.drawable.ic_phone_24dp,
                        mContext.getString(R.string.notification_missedCall_call_back),
                        createCallBackPendingIntent(handleUri));

                builder.addAction(R.drawable.ic_message_24dp,
                        mContext.getString(R.string.notification_missedCall_message),
                        createSendSmsFromNotificationPendingIntent(handleUri));
            }

            Bitmap photoIcon = call.getPhotoIcon();
            if (photoIcon != null) {
                builder.setLargeIcon(photoIcon);
            } else {
                Drawable photo = call.getPhoto();
                if (photo != null && photo instanceof BitmapDrawable) {
                    builder.setLargeIcon(((BitmapDrawable) photo).getBitmap());
                }
            }
        } else {
            Log.d(this, "Suppress actions. handle: %s, missedCalls: %d.", Log.piiHandle(handle),
                    mMissedCallCount);
        }

        Notification notification = builder.build();
        configureLedOnNotification(notification);

        Log.i(this, "Adding missed call notification for %s.", call);
        long token = Binder.clearCallingIdentity();
        try {
            mNotificationManager.notifyAsUser(
                    null /* tag */, MISSED_CALL_NOTIFICATION_ID, notification, UserHandle.CURRENT);
        } finally {
            Binder.restoreCallingIdentity(token);
        }
    }

    /** Cancels the "missed call" notification. */
    private void cancelMissedCallNotification() {
        // Reset the number of missed calls to 0.
        mMissedCallCount = 0;


        if (sendNotificationCustomComponent(null, mMissedCallCount)) {
            return;
        }

        long token = Binder.clearCallingIdentity();
        try {
            mNotificationManager.cancelAsUser(null, MISSED_CALL_NOTIFICATION_ID,
                    UserHandle.CURRENT);
        } finally {
            Binder.restoreCallingIdentity(token);
        }
    }

    /**
     * Returns the name to use in the missed call notification.
     */
    private String getNameForCall(Call call) {
        String handle = call.getHandle() == null ? null : call.getHandle().getSchemeSpecificPart();
        String name = call.getName();

        if (!TextUtils.isEmpty(handle)) {
            String formattedNumber = PhoneNumberUtils.formatNumber(handle,
                    getCurrentCountryIso(mContext));

            // The formatted number will be null if there was a problem formatting it, but we can
            // default to using the unformatted number instead (e.g. a SIP URI may not be able to
            // be formatted.
            if (!TextUtils.isEmpty(formattedNumber)) {
                handle = formattedNumber;
            }
        }

        if (!TextUtils.isEmpty(name) && TextUtils.isGraphic(name)) {
            return name;
        } else if (!TextUtils.isEmpty(handle)) {
            // A handle should always be displayed LTR using {@link BidiFormatter} regardless of the
            // content of the rest of the notification.
            // TODO: Does this apply to SIP addresses?
            BidiFormatter bidiFormatter = BidiFormatter.getInstance();
            return bidiFormatter.unicodeWrap(handle, TextDirectionHeuristics.LTR);
        } else {
            // Use "unknown" if the call is unidentifiable.
            return mContext.getString(R.string.unknown);
        }
    }

    /**
     * @return The ISO 3166-1 two letters country code of the country the user is in based on the
     *      network location.  If the network location does not exist, fall back to the locale
     *      setting.
     */
    private String getCurrentCountryIso(Context context) {
        // Without framework function calls, this seems to be the most accurate location service
        // we can rely on.
        final TelephonyManager telephonyManager =
                (TelephonyManager) context.getSystemService(Context.TELEPHONY_SERVICE);
        String countryIso = telephonyManager.getNetworkCountryIso().toUpperCase();

        if (countryIso == null) {
            countryIso = Locale.getDefault().getCountry();
            Log.w(this, "No CountryDetector; falling back to countryIso based on locale: "
                    + countryIso);
        }
        return countryIso;
    }

    /**
     * Creates a new pending intent that sends the user to the call log.
     *
     * @return The pending intent.
     */
    private PendingIntent createCallLogPendingIntent() {
        Intent intent = new Intent(Intent.ACTION_VIEW, null);
        intent.setType(Calls.CONTENT_TYPE);

        TaskStackBuilder taskStackBuilder = TaskStackBuilder.create(mContext);
        taskStackBuilder.addNextIntent(intent);

        return taskStackBuilder.getPendingIntent(0, 0, null, UserHandle.CURRENT);
    }

    /**
     * Creates an intent to be invoked when the missed call notification is cleared.
     */
    private PendingIntent createClearMissedCallsPendingIntent() {
        return createTelecomPendingIntent(
                TelecomBroadcastIntentProcessor.ACTION_CLEAR_MISSED_CALLS, null);
    }

    /**
     * Creates an intent to be invoked when the user opts to "call back" from the missed call
     * notification.
     *
     * @param handle The handle to call back.
     */
    private PendingIntent createCallBackPendingIntent(Uri handle) {
        return createTelecomPendingIntent(
                TelecomBroadcastIntentProcessor.ACTION_CALL_BACK_FROM_NOTIFICATION, handle);
    }

    /**
     * Creates an intent to be invoked when the user opts to "send sms" from the missed call
     * notification.
     */
    private PendingIntent createSendSmsFromNotificationPendingIntent(Uri handle) {
        return createTelecomPendingIntent(
                TelecomBroadcastIntentProcessor.ACTION_SEND_SMS_FROM_NOTIFICATION,
                Uri.fromParts(Constants.SCHEME_SMSTO, handle.getSchemeSpecificPart(), null));
    }

    /**
     * Creates generic pending intent from the specified parameters to be received by
     * {@link TelecomBroadcastIntentProcessor}.
     *
     * @param action The intent action.
     * @param data The intent data.
     */
    private PendingIntent createTelecomPendingIntent(String action, Uri data) {
        Intent intent = new Intent(action, data, mContext, TelecomBroadcastReceiver.class);
        return PendingIntent.getBroadcast(mContext, 0, intent, 0);
    }

    /**
     * Configures a notification to emit the blinky notification light.
     */
    private void configureLedOnNotification(Notification notification) {
        notification.flags |= Notification.FLAG_SHOW_LIGHTS;
        notification.defaults |= Notification.DEFAULT_LIGHTS;
    }

    /**
     * Adds the missed call notification on startup if there are unread missed calls.
     */
    @Override
    public void updateOnStartup(
            final TelecomSystem.SyncRoot lock,
            final CallsManager callsManager,
            final ContactsAsyncHelper contactsAsyncHelper,
            final CallerInfoAsyncQueryFactory callerInfoAsyncQueryFactory) {
        Log.d(this, "updateOnStartup()...");

        // instantiate query handler
        AsyncQueryHandler queryHandler = new AsyncQueryHandler(mContext.getContentResolver()) {
            @Override
            protected void onQueryComplete(int token, Object cookie, Cursor cursor) {
                Log.d(MissedCallNotifierImpl.this, "onQueryComplete()...");
                if (cursor != null) {
                    try {
                        while (cursor.moveToNext()) {
                            // Get data about the missed call from the cursor
                            final String handleString = cursor.getString(CALL_LOG_COLUMN_NUMBER);
                            final int presentation =
                                    cursor.getInt(CALL_LOG_COLUMN_NUMBER_PRESENTATION);
                            final long date = cursor.getLong(CALL_LOG_COLUMN_DATE);

                            final Uri handle;
                            if (presentation != Calls.PRESENTATION_ALLOWED
                                    || TextUtils.isEmpty(handleString)) {
                                handle = null;
                            } else {
                                handle = Uri.fromParts(PhoneNumberUtils.isUriNumber(handleString) ?
                                        PhoneAccount.SCHEME_SIP : PhoneAccount.SCHEME_TEL,
                                                handleString, null);
                            }

                            synchronized (lock) {

                                // Convert the data to a call object
                                Call call = new Call(mContext, callsManager, lock,
                                        null, contactsAsyncHelper, callerInfoAsyncQueryFactory,
                                        null, null, null, null, true, false);
                                call.setDisconnectCause(
                                        new DisconnectCause(DisconnectCause.MISSED));
                                call.setState(CallState.DISCONNECTED, "throw away call");
                                call.setCreationTimeMillis(date);

                                // Listen for the update to the caller information before posting
                                // the notification so that we have the contact info and photo.
                                call.addListener(new Call.ListenerBase() {
                                    @Override
                                    public void onCallerInfoChanged(Call call) {
                                        call.removeListener(
                                                this);  // No longer need to listen to call
                                        // changes after the contact info
                                        // is retrieved.
                                        showMissedCallNotification(call);
                                    }
                                });
                                // Set the handle here because that is what triggers the contact
                                // info query.
                                call.setHandle(handle, presentation);
                            }
                        }
                    } finally {
                        cursor.close();
                    }
                }
            }
        };

        // setup query spec, look for all Missed calls that are new.
        StringBuilder where = new StringBuilder("type=");
        where.append(Calls.MISSED_TYPE);
        where.append(" AND new=1");
        where.append(" AND is_read=0");

        // start the query
        queryHandler.startQuery(0, null, Calls.CONTENT_URI, CALL_LOG_PROJECTION,
                where.toString(), null, Calls.DEFAULT_SORT_ORDER);
    }
}<|MERGE_RESOLUTION|>--- conflicted
+++ resolved
@@ -57,12 +57,9 @@
 import android.text.TextDirectionHeuristics;
 import android.text.TextUtils;
 
-<<<<<<< HEAD
 import java.lang.Override;
 import java.lang.String;
-=======
 import java.util.Locale;
->>>>>>> c8e528b8
 
 // TODO: Needed for move to system service: import com.android.internal.R;
 
